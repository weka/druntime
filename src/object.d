--- conflicted
+++ resolved
@@ -36,7 +36,6 @@
 alias wstring = immutable(wchar)[];
 alias dstring = immutable(dchar)[];
 
-<<<<<<< HEAD
 version (LDC)
 {
     version (ARM)     version = ARM_Any;
@@ -66,14 +65,11 @@
     }
 }
 
-version (D_ObjectiveC) public import core.attribute : selector;
-=======
 version (D_ObjectiveC)
 {
     deprecated("explicitly import `selector` instead using: `import core.attribute : selector;`")
         public import core.attribute : selector;
 }
->>>>>>> fb02f4f8
 version (Posix) public import core.attribute : gnuAbiTag;
 
 // Some ABIs use a complex varargs implementation requiring TypeInfo.argTypes().
