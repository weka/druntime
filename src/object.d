--- conflicted
+++ resolved
@@ -367,16 +367,12 @@
     @property immutable(void)* rtInfo() nothrow pure const @safe @nogc { return null; }
 }
 
-<<<<<<< HEAD
 version(LDC) unittest
 {
     auto t = new TypeInfo; // test that TypeInfo is not an abstract class. Needed for instantiating typeof(null).
 }
 
-class TypeInfo_Typedef : TypeInfo
-=======
 class TypeInfo_Enum : TypeInfo
->>>>>>> 34d69c4c
 {
     override string toString() const { return name; }
 
