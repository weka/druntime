/**
 * Contains compiler-recognized user-defined attribute types.
 *
 * Copyright: Authors 2015-2016
 * License:   $(LINK2 http://www.boost.org/LICENSE_1_0.txt, Boost License 1.0)
 * Authors:   David Nadlinger, Johan Engelen
 */
module ldc.attributes;

/**
 * When applied to a global variable or function, causes it to be emitted to a
 * non-standard object file/executable section.
 *
 * The target platform might impose certain restrictions on the format for
 * section names.
 *
 * Examples:
 * ---
 * import ldc.attributes;
 *
 * @section(".mySection") int myGlobal;
 * ---
 */
struct section {
    string name;
}

/**
 * When applied to a function, specifies that the function should be compiled
 * with different target options than on the command line.
 *
 * The passed string should be a comma-separated list of options. The options
 * are passed to LLVM by adding them to the "target-features" function
 * attribute, after minor processing: negative options (e.g. "no-sse") have the
 * "no" stripped (--> "-sse"), whereas positive options (e.g. sse") gain a
 * leading "+" (--> "+sse"). Negative options override positive options
 * regardless of their order.
 * The "arch=" option is a special case and is passed to LLVM via the
 * "target-cpu" function attribute.
 *
 * Examples:
 * ---
 * import ldc.attributes;
 *
 * @target("no-sse")
 * void foo_nosse(float *A, float* B, float K, uint n) {
 *     for (int i = 0; i < n; ++i)
 *         A[i] *= B[i] + K;
 * }
 * @target("arch=haswell")
 * void foo_haswell(float *A, float* B, float K, uint n) {
 *     for (int i = 0; i < n; ++i)
 *         A[i] *= B[i] + K;
 * }
 * ---
 */
struct target {
    string specifier;
}

/++
 + When applied to a global symbol, specifies that the symbol should be emitted
 + with weak linkage. An example use case is a library function that should be
 + overridable by user code.
 +
 + Quote from the LLVM manual: "Note that weak linkage does not actually allow
 + the optimizer to inline the body of this function into callers because it
 + doesn’t know if this definition of the function is the definitive definition
 + within the program or whether it will be overridden by a stronger
 + definition."
 +
 + Examples:
 + ---
 + import ldc.attributes;
 +
 + @weak int user_hook() { return 1; }
 + ---
 +/
immutable weak = _weak();
<<<<<<< HEAD
struct _weak {
}
=======
private struct _weak {}
>>>>>>> a01b84c9
<|MERGE_RESOLUTION|>--- conflicted
+++ resolved
@@ -77,9 +77,4 @@
  + ---
  +/
 immutable weak = _weak();
-<<<<<<< HEAD
-struct _weak {
-}
-=======
-private struct _weak {}
->>>>>>> a01b84c9
+private struct _weak {}