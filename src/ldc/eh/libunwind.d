--- conflicted
+++ resolved
@@ -16,8 +16,6 @@
 import ldc.eh.fixedpool;
 debug (EH_personality)
     import core.stdc.stdio : printf;
-<<<<<<< HEAD
-=======
 
 // Support for setjump/longjump style exceptions.
 //
@@ -35,7 +33,6 @@
     else
         version = ARM_EABI_UNWINDER;
 }
->>>>>>> 6b0667e3
 
 private:
 
@@ -527,11 +524,7 @@
     if (ptr == null)
         return null;
 
-<<<<<<< HEAD
-    auto exception_struct = cast(_d_exception*)ptr;
-=======
     auto exception_struct = cast(_d_exception*) ptr;
->>>>>>> 6b0667e3
     auto obj = exception_struct.exception_object;
     ExceptionStructPool.free(exception_struct);
 
@@ -550,15 +543,9 @@
     return obj;
 }
 
-<<<<<<< HEAD
-Object _d_eh_enter_catch(_d_exception* exception_struct)
-{
-    auto obj = _d_eh_destroy_exception_struct(exception_struct);
-=======
 Object _d_eh_enter_catch(void* ptr)
 {
     auto obj = _d_eh_destroy_exception_struct(cast(_d_exception*) ptr);
->>>>>>> 6b0667e3
     popCleanupBlockRecord();
     return obj;
 }
