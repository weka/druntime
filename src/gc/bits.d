--- conflicted
+++ resolved
@@ -19,27 +19,6 @@
 import core.stdc.stdlib;
 import core.exception : onOutOfMemoryError;
 
-<<<<<<< HEAD
-
-version (DigitalMars)
-{
-    version = bitops;
-}
-version (LDC)
-{
-    // use the unoptimized version
-}
-else version (GNU)
-{
-    // use the unoptimized version
-}
-else version (D_InlineAsm_X86)
-{
-    version = Asm86;
-}
-
-=======
->>>>>>> 8af5322f
 struct GCBits
 {
     alias size_t wordtype;
