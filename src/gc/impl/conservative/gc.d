/**
 * Contains the garbage collector implementation.
 *
 * Copyright: Copyright Digital Mars 2001 - 2016.
 * License:   $(WEB www.boost.org/LICENSE_1_0.txt, Boost License 1.0).
 * Authors:   Walter Bright, David Friedman, Sean Kelly
 */

/*          Copyright Digital Mars 2005 - 2016.
 * Distributed under the Boost Software License, Version 1.0.
 *    (See accompanying file LICENSE or copy at
 *          http://www.boost.org/LICENSE_1_0.txt)
 */
module gc.impl.conservative.gc;

// D Programming Language Garbage Collector implementation

/************** Debugging ***************************/

//debug = PRINTF;               // turn on printf's
//debug = COLLECT_PRINTF;       // turn on printf's
//debug = PRINTF_TO_FILE;       // redirect printf's ouptut to file "gcx.log"
//debug = LOGGING;              // log allocations / frees
//debug = MEMSTOMP;             // stomp on memory
//debug = SENTINEL;             // add underrun/overrrun protection
                                // NOTE: this needs to be enabled globally in the makefiles
                                // (-debug=SENTINEL) to pass druntime's unittests.
//debug = PTRCHECK;             // more pointer checking
//debug = PTRCHECK2;            // thorough but slow pointer checking
//debug = INVARIANT;            // enable invariants
//debug = PROFILE_API;          // profile API calls for config.profile > 1

/*************** Configuration *********************/

version = STACKGROWSDOWN;       // growing the stack means subtracting from the stack pointer
                                // (use for Intel X86 CPUs)
                                // else growing the stack means adding to the stack pointer

/***************************************************/

import gc.bits;
import gc.os;
import gc.config;
import gc.gcinterface;

import rt.util.container.treap;

import cstdlib = core.stdc.stdlib : calloc, free, malloc, realloc;
import core.stdc.string : memcpy, memset, memmove;
import core.bitop;
import core.thread;
static import core.memory;

version (GNU) import gcc.builtins;

debug (PRINTF_TO_FILE) import core.stdc.stdio : sprintf, fprintf, fopen, fflush, FILE;
else                   import core.stdc.stdio : sprintf, printf; // needed to output profiling results

import core.time;
alias currTime = MonoTime.currTime;

debug(PRINTF_TO_FILE)
{
    private __gshared MonoTime gcStartTick;
    private __gshared FILE* gcx_fh;

    private int printf(ARGS...)(const char* fmt, ARGS args) nothrow
    {
        if (!gcx_fh)
            gcx_fh = fopen("gcx.log", "w");
        if (!gcx_fh)
            return 0;

        int len;
        if (MonoTime.ticksPerSecond == 0)
        {
            len = fprintf(gcx_fh, "before init: ");
        }
        else
        {
            if (gcStartTick == MonoTime.init)
                gcStartTick = MonoTime.currTime;
            immutable timeElapsed = MonoTime.currTime - gcStartTick;
            immutable secondsAsDouble = timeElapsed.total!"hnsecs" / cast(double)convert!("seconds", "hnsecs")(1);
            len = fprintf(gcx_fh, "%10.6lf: ", secondsAsDouble);
        }
        len += fprintf(gcx_fh, fmt, args);
        fflush(gcx_fh);
        return len;
    }
}

debug(PRINTF) void printFreeInfo(Pool* pool) nothrow
{
    uint nReallyFree;
    foreach(i; 0..pool.npages) {
        if(pool.pagetable[i] >= B_FREE) nReallyFree++;
    }

    printf("Pool %p:  %d really free, %d supposedly free\n", pool, nReallyFree, pool.freepages);
}

// Track total time spent preparing for GC,
// marking, sweeping and recovering pages.
__gshared Duration prepTime;
__gshared Duration markTime;
__gshared Duration sweepTime;
__gshared Duration recoverTime;
__gshared Duration maxPauseTime;
__gshared size_t numCollections;
__gshared size_t maxPoolMemory;

__gshared long numMallocs;
__gshared long numFrees;
__gshared long numReallocs;
__gshared long numExtends;
__gshared long numOthers;
__gshared long mallocTime; // using ticks instead of MonoTime for better performance
__gshared long freeTime;
__gshared long reallocTime;
__gshared long extendTime;
__gshared long otherTime;
__gshared long lockTime;

private
{
    extern (C)
    {
        // to allow compilation of this module without access to the rt package,
        //  make these functions available from rt.lifetime
        void rt_finalizeFromGC(void* p, size_t size, uint attr) nothrow;
        int rt_hasFinalizerInSegment(void* p, size_t size, uint attr, in void[] segment) nothrow;

        // Declared as an extern instead of importing core.exception
        // to avoid inlining - see issue 13725.
        void onInvalidMemoryOperationError() @nogc nothrow;
        void onOutOfMemoryErrorNoGC() @nogc nothrow;
    }

    enum
    {
        OPFAIL = ~cast(size_t)0
    }
}


alias GC gc_t;


/* ======================= Leak Detector =========================== */


debug (LOGGING)
{
    struct Log
    {
        void*  p;
        size_t size;
        size_t line;
        char*  file;
        void*  parent;

        void print() nothrow
        {
            printf("    p = %p, size = %zd, parent = %p ", p, size, parent);
            if (file)
            {
                printf("%s(%u)", file, line);
            }
            printf("\n");
        }
    }


    struct LogArray
    {
        size_t dim;
        size_t allocdim;
        Log *data;

        void Dtor() nothrow
        {
            if (data)
                cstdlib.free(data);
            data = null;
        }

        void reserve(size_t nentries) nothrow
        {
            assert(dim <= allocdim);
            if (allocdim - dim < nentries)
            {
                allocdim = (dim + nentries) * 2;
                assert(dim + nentries <= allocdim);
                if (!data)
                {
                    data = cast(Log*)cstdlib.malloc(allocdim * Log.sizeof);
                    if (!data && allocdim)
                        onOutOfMemoryErrorNoGC();
                }
                else
                {   Log *newdata;

                    newdata = cast(Log*)cstdlib.malloc(allocdim * Log.sizeof);
                    if (!newdata && allocdim)
                        onOutOfMemoryErrorNoGC();
                    memcpy(newdata, data, dim * Log.sizeof);
                    cstdlib.free(data);
                    data = newdata;
                }
            }
        }


        void push(Log log) nothrow
        {
            reserve(1);
            data[dim++] = log;
        }

        void remove(size_t i) nothrow
        {
            memmove(data + i, data + i + 1, (dim - i) * Log.sizeof);
            dim--;
        }


        size_t find(void *p) nothrow
        {
            for (size_t i = 0; i < dim; i++)
            {
                if (data[i].p == p)
                    return i;
            }
            return OPFAIL; // not found
        }


        void copy(LogArray *from) nothrow
        {
            reserve(from.dim - dim);
            assert(from.dim <= allocdim);
            memcpy(data, from.data, from.dim * Log.sizeof);
            dim = from.dim;
        }
    }
}


/* ============================ GC =============================== */

class ConservativeGC : GC
{
    // For passing to debug code (not thread safe)
    __gshared size_t line;
    __gshared char*  file;

    Gcx *gcx;                   // implementation

    import core.internal.spinlock;
    static gcLock = shared(AlignedSpinLock)(SpinLock.Contention.lengthy);
    static bool _inFinalizer;

    // lock GC, throw InvalidMemoryOperationError on recursive locking during finalization
    static void lockNR() @nogc nothrow
    {
        if (_inFinalizer)
            onInvalidMemoryOperationError();
        gcLock.lock();
    }


    static void initialize(ref GC gc)
    {
        import core.stdc.string: memcpy;

        if(config.gc != "conservative")
              return;

        auto p = cstdlib.malloc(__traits(classInstanceSize,ConservativeGC));

        if(!p)
            onOutOfMemoryErrorNoGC();

        auto init = typeid(ConservativeGC).initializer();
        assert(init.length == __traits(classInstanceSize, ConservativeGC));
        auto instance = cast(ConservativeGC) memcpy(p, init.ptr, init.length);
        instance.__ctor();

        gc = instance;
    }


    static void finalize(ref GC gc)
    {
        if(config.gc != "conservative")
              return;

        auto instance = cast(ConservativeGC) gc;
        instance.Dtor();
        cstdlib.free(cast(void*)instance);
    }


    this()
    {
        //config is assumed to have already been initialized

        gcx = cast(Gcx*)cstdlib.calloc(1, Gcx.sizeof);
        if (!gcx)
            onOutOfMemoryErrorNoGC();
        gcx.initialize();

        if (config.initReserve)
            gcx.reserve(config.initReserve << 20);
        if (config.disable)
            gcx.disabled++;
    }


    void Dtor()
    {
        version (linux)
        {
            //debug(PRINTF) printf("Thread %x ", pthread_self());
            //debug(PRINTF) printf("GC.Dtor()\n");
        }

        if (gcx)
        {
            gcx.Dtor();
            cstdlib.free(gcx);
            gcx = null;
        }
    }


    void enable()
    {
        static void go(Gcx* gcx) nothrow
        {
            assert(gcx.disabled > 0);
            gcx.disabled--;
        }
        runLocked!(go, otherTime, numOthers)(gcx);
    }


    void disable()
    {
        static void go(Gcx* gcx) nothrow
        {
            gcx.disabled++;
        }
        runLocked!(go, otherTime, numOthers)(gcx);
    }


    auto runLocked(alias func, Args...)(auto ref Args args)
    {
        debug(PROFILE_API) immutable tm = (config.profile > 1 ? currTime.ticks : 0);
        lockNR();
        scope (failure) gcLock.unlock();
        debug(PROFILE_API) immutable tm2 = (config.profile > 1 ? currTime.ticks : 0);

        static if (is(typeof(func(args)) == void))
            func(args);
        else
            auto res = func(args);

        debug(PROFILE_API) if (config.profile > 1)
            lockTime += tm2 - tm;
        gcLock.unlock();

        static if (!is(typeof(func(args)) == void))
            return res;
    }


    auto runLocked(alias func, alias time, alias count, Args...)(auto ref Args args)
    {
        debug(PROFILE_API) immutable tm = (config.profile > 1 ? currTime.ticks : 0);
        lockNR();
        scope (failure) gcLock.unlock();
        debug(PROFILE_API) immutable tm2 = (config.profile > 1 ? currTime.ticks : 0);

        static if (is(typeof(func(args)) == void))
            func(args);
        else
            auto res = func(args);

        debug(PROFILE_API) if (config.profile > 1)
        {
            count++;
            immutable now = currTime.ticks;
            lockTime += tm2 - tm;
            time += now - tm2;
        }
        gcLock.unlock();

        static if (!is(typeof(func(args)) == void))
            return res;
    }


    uint getAttr(void* p) nothrow
    {
        if (!p)
        {
            return 0;
        }

        static uint go(Gcx* gcx, void* p) nothrow
        {
            Pool* pool = gcx.findPool(p);
            uint  oldb = 0;

            if (pool)
            {
                p = sentinel_sub(p);
                auto biti = cast(size_t)(p - pool.baseAddr) >> pool.shiftBy;

                oldb = pool.getBits(biti);
            }
            return oldb;
        }

        return runLocked!(go, otherTime, numOthers)(gcx, p);
    }


    uint setAttr(void* p, uint mask) nothrow
    {
        if (!p)
        {
            return 0;
        }

        static uint go(Gcx* gcx, void* p, uint mask) nothrow
        {
            Pool* pool = gcx.findPool(p);
            uint  oldb = 0;

            if (pool)
            {
                p = sentinel_sub(p);
                auto biti = cast(size_t)(p - pool.baseAddr) >> pool.shiftBy;

                oldb = pool.getBits(biti);
                pool.setBits(biti, mask);
            }
            return oldb;
        }

        return runLocked!(go, otherTime, numOthers)(gcx, p, mask);
    }


    uint clrAttr(void* p, uint mask) nothrow
    {
        if (!p)
        {
            return 0;
        }

        static uint go(Gcx* gcx, void* p, uint mask) nothrow
        {
            Pool* pool = gcx.findPool(p);
            uint  oldb = 0;

            if (pool)
            {
                p = sentinel_sub(p);
                auto biti = cast(size_t)(p - pool.baseAddr) >> pool.shiftBy;

                oldb = pool.getBits(biti);
                pool.clrBits(biti, mask);
            }
            return oldb;
        }

        return runLocked!(go, otherTime, numOthers)(gcx, p, mask);
    }


    void *malloc(size_t size, uint bits, const TypeInfo ti) nothrow
    {
        if (!size)
        {
            return null;
        }

        size_t localAllocSize = void;

        auto p = runLocked!(mallocNoSync, mallocTime, numMallocs)(size, bits, localAllocSize, ti);

        if (!(bits & BlkAttr.NO_SCAN))
        {
            memset(p + size, 0, localAllocSize - size);
        }

        return p;
    }


    //
    //
    //
    private void *mallocNoSync(size_t size, uint bits, ref size_t alloc_size, const TypeInfo ti = null) nothrow
    {
        assert(size != 0);

        //debug(PRINTF) printf("GC::malloc(size = %d, gcx = %p)\n", size, gcx);
        assert(gcx);
        //debug(PRINTF) printf("gcx.self = %x, pthread_self() = %x\n", gcx.self, pthread_self());

        auto p = gcx.alloc(size + SENTINEL_EXTRA, alloc_size, bits);
        if (!p)
            onOutOfMemoryErrorNoGC();

        debug (SENTINEL)
        {
            p = sentinel_add(p);
            sentinel_init(p, size);
            alloc_size = size;
        }
        gcx.log_malloc(p, size);

        return p;
    }


    BlkInfo qalloc( size_t size, uint bits, const TypeInfo ti) nothrow
    {

        if (!size)
        {
            return BlkInfo.init;
        }

        BlkInfo retval;

        retval.base = runLocked!(mallocNoSync, mallocTime, numMallocs)(size, bits, retval.size, ti);

        if (!(bits & BlkAttr.NO_SCAN))
        {
            memset(retval.base + size, 0, retval.size - size);
        }

        retval.attr = bits;
        return retval;
    }


    void *calloc(size_t size, uint bits, const TypeInfo ti) nothrow
    {
        if (!size)
        {
            return null;
        }

        size_t localAllocSize = void;

        auto p = runLocked!(mallocNoSync, mallocTime, numMallocs)(size, bits, localAllocSize, ti);

        memset(p, 0, size);
        if (!(bits & BlkAttr.NO_SCAN))
        {
            memset(p + size, 0, localAllocSize - size);
        }

        return p;
    }


    void *realloc(void *p, size_t size, uint bits, const TypeInfo ti) nothrow
    {
        size_t localAllocSize = void;
        auto oldp = p;

        p = runLocked!(reallocNoSync, mallocTime, numMallocs)(p, size, bits, localAllocSize, ti);

        if (p !is oldp && !(bits & BlkAttr.NO_SCAN))
        {
            memset(p + size, 0, localAllocSize - size);
        }

        return p;
    }


    //
    // bits will be set to the resulting bits of the new block
    //
    private void *reallocNoSync(void *p, size_t size, ref uint bits, ref size_t alloc_size, const TypeInfo ti = null) nothrow
    {
        if (!size)
        {   if (p)
            {   freeNoSync(p);
                p = null;
            }
            alloc_size = 0;
        }
        else if (!p)
        {
            p = mallocNoSync(size, bits, alloc_size, ti);
        }
        else
        {   void *p2;
            size_t psize;

            //debug(PRINTF) printf("GC::realloc(p = %p, size = %zu)\n", p, size);
            debug (SENTINEL)
            {
                sentinel_Invariant(p);
                psize = *sentinel_size(p);
                if (psize != size)
                {
                    if (psize)
                    {
                        Pool *pool = gcx.findPool(p);

                        if (pool)
                        {
                            auto biti = cast(size_t)(sentinel_sub(p) - pool.baseAddr) >> pool.shiftBy;

                            if (bits)
                            {
                                pool.clrBits(biti, ~BlkAttr.NONE);
                                pool.setBits(biti, bits);
                            }
                            else
                            {
                                bits = pool.getBits(biti);
                            }
                        }
                    }
                    p2 = mallocNoSync(size, bits, alloc_size, ti);
                    if (psize < size)
                        size = psize;
                    //debug(PRINTF) printf("\tcopying %d bytes\n",size);
                    memcpy(p2, p, size);
                    p = p2;
                }
            }
            else
            {
                auto pool = gcx.findPool(p);
                if (pool.isLargeObject)
                {
                    auto lpool = cast(LargeObjectPool*) pool;
                    psize = lpool.getSize(p);     // get allocated size

                    if (size <= PAGESIZE / 2)
                        goto Lmalloc; // switching from large object pool to small object pool

                    auto psz = psize / PAGESIZE;
                    auto newsz = (size + PAGESIZE - 1) / PAGESIZE;
                    if (newsz == psz)
                    {
                        alloc_size = psize;
                        return p;
                    }

                    auto pagenum = lpool.pagenumOf(p);

                    if (newsz < psz)
                    {   // Shrink in place
                        debug (MEMSTOMP) memset(p + size, 0xF2, psize - size);
                        lpool.freePages(pagenum + newsz, psz - newsz);
                    }
                    else if (pagenum + newsz <= pool.npages)
                    {   // Attempt to expand in place
                        foreach (binsz; lpool.pagetable[pagenum + psz .. pagenum + newsz])
                            if (binsz != B_FREE)
                                goto Lmalloc;

                        debug (MEMSTOMP) memset(p + psize, 0xF0, size - psize);
                        debug(PRINTF) printFreeInfo(pool);
                        memset(&lpool.pagetable[pagenum + psz], B_PAGEPLUS, newsz - psz);
                        gcx.usedLargePages += newsz - psz;
                        lpool.freepages -= (newsz - psz);
                        debug(PRINTF) printFreeInfo(pool);
                    }
                    else
                        goto Lmalloc; // does not fit into current pool

                    lpool.updateOffsets(pagenum);
                    if (bits)
                    {
                        immutable biti = cast(size_t)(p - pool.baseAddr) >> pool.shiftBy;
                        pool.clrBits(biti, ~BlkAttr.NONE);
                        pool.setBits(biti, bits);
                    }
                    alloc_size = newsz * PAGESIZE;
                    return p;
                }

                psize = (cast(SmallObjectPool*) pool).getSize(p);   // get allocated size
                if (psize < size ||             // if new size is bigger
                    psize > size * 2)           // or less than half
                {
                Lmalloc:
                    if (psize && pool)
                    {
                        auto biti = cast(size_t)(p - pool.baseAddr) >> pool.shiftBy;

                        if (bits)
                        {
                            pool.clrBits(biti, ~BlkAttr.NONE);
                            pool.setBits(biti, bits);
                        }
                        else
                        {
                            bits = pool.getBits(biti);
                        }
                    }
                    p2 = mallocNoSync(size, bits, alloc_size, ti);
                    if (psize < size)
                        size = psize;
                    //debug(PRINTF) printf("\tcopying %d bytes\n",size);
                    memcpy(p2, p, size);
                    p = p2;
                }
                else
                    alloc_size = psize;
            }
        }
        return p;
    }


    size_t extend(void* p, size_t minsize, size_t maxsize, const TypeInfo ti) nothrow
    {
        return runLocked!(extendNoSync, extendTime, numExtends)(p, minsize, maxsize, ti);
    }


    //
    //
    //
    private size_t extendNoSync(void* p, size_t minsize, size_t maxsize, const TypeInfo ti = null) nothrow
    in
    {
        assert(minsize <= maxsize);
    }
    do
    {
        //debug(PRINTF) printf("GC::extend(p = %p, minsize = %zu, maxsize = %zu)\n", p, minsize, maxsize);
        debug (SENTINEL)
        {
            return 0;
        }
        else
        {
            auto pool = gcx.findPool(p);
            if (!pool || !pool.isLargeObject)
                return 0;

            auto lpool = cast(LargeObjectPool*) pool;
            auto psize = lpool.getSize(p);   // get allocated size
            if (psize < PAGESIZE)
                return 0;                   // cannot extend buckets

            auto psz = psize / PAGESIZE;
            auto minsz = (minsize + PAGESIZE - 1) / PAGESIZE;
            auto maxsz = (maxsize + PAGESIZE - 1) / PAGESIZE;

            auto pagenum = lpool.pagenumOf(p);

            size_t sz;
            for (sz = 0; sz < maxsz; sz++)
            {
                auto i = pagenum + psz + sz;
                if (i == lpool.npages)
                    break;
                if (lpool.pagetable[i] != B_FREE)
                {   if (sz < minsz)
                        return 0;
                    break;
                }
            }
            if (sz < minsz)
                return 0;
            debug (MEMSTOMP) memset(pool.baseAddr + (pagenum + psz) * PAGESIZE, 0xF0, sz * PAGESIZE);
            memset(lpool.pagetable + pagenum + psz, B_PAGEPLUS, sz);
            lpool.updateOffsets(pagenum);
            lpool.freepages -= sz;
            gcx.usedLargePages += sz;
            return (psz + sz) * PAGESIZE;
        }
    }


    size_t reserve(size_t size) nothrow
    {
        if (!size)
        {
            return 0;
        }

        return runLocked!(reserveNoSync, otherTime, numOthers)(size);
    }


    //
    //
    //
    private size_t reserveNoSync(size_t size) nothrow
    {
        assert(size != 0);
        assert(gcx);

        return gcx.reserve(size);
    }


    void free(void *p) nothrow @nogc
    {
        if (!p || _inFinalizer)
        {
            return;
        }

        return runLocked!(freeNoSync, freeTime, numFrees)(p);
    }


    //
    //
    //
    private void freeNoSync(void *p) nothrow @nogc
    {
        debug(PRINTF) printf("Freeing %p\n", cast(size_t) p);
        assert (p);

        Pool*  pool;
        size_t pagenum;
        Bins   bin;
        size_t biti;

        // Find which page it is in
        pool = gcx.findPool(p);
        if (!pool)                              // if not one of ours
            return;                             // ignore

        pagenum = pool.pagenumOf(p);

        debug(PRINTF) printf("pool base = %p, PAGENUM = %d of %d, bin = %d\n", pool.baseAddr, pagenum, pool.npages, pool.pagetable[pagenum]);
        debug(PRINTF) if(pool.isLargeObject) printf("Block size = %d\n", pool.bPageOffsets[pagenum]);

        bin = cast(Bins)pool.pagetable[pagenum];

        // Verify that the pointer is at the beginning of a block,
        //  no action should be taken if p is an interior pointer
        if (bin > B_PAGE) // B_PAGEPLUS or B_FREE
            return;
        if ((sentinel_sub(p) - pool.baseAddr) & (binsize[bin] - 1))
            return;

        sentinel_Invariant(p);
        p = sentinel_sub(p);
        biti = cast(size_t)(p - pool.baseAddr) >> pool.shiftBy;

        pool.clrBits(biti, ~BlkAttr.NONE);

        if (pool.isLargeObject)              // if large alloc
        {
            assert(bin == B_PAGE);
            auto lpool = cast(LargeObjectPool*) pool;

            // Free pages
            size_t npages = lpool.bPageOffsets[pagenum];
            debug (MEMSTOMP) memset(p, 0xF2, npages * PAGESIZE);
            lpool.freePages(pagenum, npages);
        }
        else
        {   // Add to free list
            List *list = cast(List*)p;

            debug (MEMSTOMP) memset(p, 0xF2, binsize[bin]);

            list.next = gcx.bucket[bin];
            list.pool = pool;
            gcx.bucket[bin] = list;
        }

        gcx.log_free(sentinel_add(p));
    }


    void* addrOf(void *p) nothrow @nogc
    {
        if (!p)
        {
            return null;
        }

        return runLocked!(addrOfNoSync, otherTime, numOthers)(p);
    }


    //
    //
    //
    void* addrOfNoSync(void *p) nothrow @nogc
    {
        if (!p)
        {
            return null;
        }

        auto q = gcx.findBase(p);
        if (q)
            q = sentinel_add(q);
        return q;
    }


    size_t sizeOf(void *p) nothrow @nogc
    {
        if (!p)
        {
            return 0;
        }

        return runLocked!(sizeOfNoSync, otherTime, numOthers)(p);
    }


    //
    //
    //
    private size_t sizeOfNoSync(void *p) nothrow @nogc
    {
        assert (p);

        debug (SENTINEL)
        {
            p = sentinel_sub(p);
            size_t size = gcx.findSize(p);

            // Check for interior pointer
            // This depends on:
            // 1) size is a power of 2 for less than PAGESIZE values
            // 2) base of memory pool is aligned on PAGESIZE boundary
            if (cast(size_t)p & (size - 1) & (PAGESIZE - 1))
                size = 0;
            return size ? size - SENTINEL_EXTRA : 0;
        }
        else
        {
            size_t size = gcx.findSize(p);

            // Check for interior pointer
            // This depends on:
            // 1) size is a power of 2 for less than PAGESIZE values
            // 2) base of memory pool is aligned on PAGESIZE boundary
            if (cast(size_t)p & (size - 1) & (PAGESIZE - 1))
                return 0;
            return size;
        }
    }


    BlkInfo query(void *p) nothrow
    {
        if (!p)
        {
            BlkInfo i;
            return  i;
        }

        return runLocked!(queryNoSync, otherTime, numOthers)(p);
    }

    //
    //
    //
    BlkInfo queryNoSync(void *p) nothrow
    {
        assert(p);

        BlkInfo info = gcx.getInfo(p);
        debug(SENTINEL)
        {
            if (info.base)
            {
                info.base = sentinel_add(info.base);
                info.size = *sentinel_size(info.base);
            }
        }
        return info;
    }


    /**
     * Verify that pointer p:
     *  1) belongs to this memory pool
     *  2) points to the start of an allocated piece of memory
     *  3) is not on a free list
     */
    void check(void *p) nothrow
    {
        if (!p)
        {
            return;
        }

        return runLocked!(checkNoSync, otherTime, numOthers)(p);
    }


    //
    //
    //
    private void checkNoSync(void *p) nothrow
    {
        assert(p);

        sentinel_Invariant(p);
        debug (PTRCHECK)
        {
            Pool*  pool;
            size_t pagenum;
            Bins   bin;
            size_t size;

            p = sentinel_sub(p);
            pool = gcx.findPool(p);
            assert(pool);
            pagenum = pool.pagenumOf(p);
            bin = cast(Bins)pool.pagetable[pagenum];
            assert(bin <= B_PAGE);
            size = binsize[bin];
            assert((cast(size_t)p & (size - 1)) == 0);

            debug (PTRCHECK2)
            {
                if (bin < B_PAGE)
                {
                    // Check that p is not on a free list
                    List *list;

                    for (list = gcx.bucket[bin]; list; list = list.next)
                    {
                        assert(cast(void*)list != p);
                    }
                }
            }
        }
    }


    void addRoot(void *p) nothrow @nogc
    {
        if (!p)
        {
            return;
        }

        gcx.addRoot(p);
    }


    void removeRoot(void *p) nothrow @nogc
    {
        if (!p)
        {
            return;
        }

        gcx.removeRoot(p);
    }


    @property RootIterator rootIter() @nogc
    {
        return &gcx.rootsApply;
    }


    void addRange(void *p, size_t sz, const TypeInfo ti = null) nothrow @nogc
    {
        if (!p || !sz)
        {
            return;
        }

        gcx.addRange(p, p + sz, ti);
    }


    void removeRange(void *p) nothrow @nogc
    {
        if (!p)
        {
            return;
        }

        gcx.removeRange(p);
    }


    @property RangeIterator rangeIter() @nogc
    {
        return &gcx.rangesApply;
    }


    void runFinalizers(in void[] segment) nothrow
    {
        static void go(Gcx* gcx, in void[] segment) nothrow
        {
            gcx.runFinalizers(segment);
        }
        return runLocked!(go, otherTime, numOthers)(gcx, segment);
    }


    bool inFinalizer() nothrow
    {
        return _inFinalizer;
    }


    void collect() nothrow
    {
        fullCollect();
    }


    void collectNoStack() nothrow
    {
        fullCollectNoStack();
    }


    /**
     * Do full garbage collection.
     * Return number of pages free'd.
     */
    size_t fullCollect() nothrow
    {
        debug(PRINTF) printf("GC.fullCollect()\n");

        // Since a finalizer could launch a new thread, we always need to lock
        // when collecting.
        static size_t go(Gcx* gcx) nothrow
        {
            return gcx.fullcollect();
        }
        immutable result = runLocked!go(gcx);

        version (none)
        {
            GCStats stats;

            getStats(stats);
            debug(PRINTF) printf("heapSize = %zx, freeSize = %zx\n",
                stats.heapSize, stats.freeSize);
        }

        gcx.log_collect();
        return result;
    }


    /**
     * do full garbage collection ignoring roots
     */
    void fullCollectNoStack() nothrow
    {
        // Since a finalizer could launch a new thread, we always need to lock
        // when collecting.
        static size_t go(Gcx* gcx) nothrow
        {
            return gcx.fullcollect(true);
        }
        runLocked!go(gcx);
    }


    void minimize() nothrow
    {
        static void go(Gcx* gcx) nothrow
        {
            gcx.minimize();
        }
        runLocked!(go, otherTime, numOthers)(gcx);
    }


    core.memory.GC.Stats stats() nothrow
    {
        typeof(return) ret;

        runLocked!(getStatsNoSync, otherTime, numOthers)(ret);

        return ret;
    }


    //
    //
    //
    private void getStatsNoSync(out core.memory.GC.Stats stats) nothrow
    {
        foreach (pool; gcx.pooltable[0 .. gcx.npools])
        {
            foreach (bin; pool.pagetable[0 .. pool.npages])
            {
                if (bin == B_FREE)
                    stats.freeSize += PAGESIZE;
                else
                    stats.usedSize += PAGESIZE;
            }
        }

        size_t freeListSize;
        foreach (n; 0 .. B_PAGE)
        {
            immutable sz = binsize[n];
            for (List *list = gcx.bucket[n]; list; list = list.next)
                freeListSize += sz;
        }

        stats.usedSize -= freeListSize;
        stats.freeSize += freeListSize;
    }
}


/* ============================ Gcx =============================== */

enum
{   PAGESIZE =    4096,
    POOLSIZE =   (4096*256),
}


enum
{
    B_16,
    B_32,
    B_64,
    B_128,
    B_256,
    B_512,
    B_1024,
    B_2048,
    B_PAGE,             // start of large alloc
    B_PAGEPLUS,         // continuation of large alloc
    B_FREE,             // free page
    B_MAX
}


alias ubyte Bins;


struct List
{
    List *next;
    Pool *pool;
}


immutable uint[B_MAX] binsize = [ 16,32,64,128,256,512,1024,2048,4096 ];
immutable size_t[B_MAX] notbinsize = [ ~(16-1),~(32-1),~(64-1),~(128-1),~(256-1),
                                ~(512-1),~(1024-1),~(2048-1),~(4096-1) ];

alias PageBits = GCBits.wordtype[PAGESIZE / 16 / GCBits.BITS_PER_WORD];
static assert(PAGESIZE % (GCBits.BITS_PER_WORD * 16) == 0);

private void set(ref PageBits bits, size_t i) @nogc pure nothrow
{
    assert(i < PageBits.sizeof * 8);
    bts(bits.ptr, i);
}

/* ============================ Gcx =============================== */

struct Gcx
{
    import core.internal.spinlock;
    auto rootsLock = shared(AlignedSpinLock)(SpinLock.Contention.brief);
    auto rangesLock = shared(AlignedSpinLock)(SpinLock.Contention.brief);
    Treap!Root roots;
    Treap!Range ranges;

    bool log; // turn on logging
    debug(INVARIANT) bool initialized;
    uint disabled; // turn off collections if >0

    import gc.pooltable;
    @property size_t npools() pure const nothrow { return pooltable.length; }
    PoolTable!Pool pooltable;

    List*[B_PAGE] bucket; // free list for each small size

    // run a collection when reaching those thresholds (number of used pages)
    float smallCollectThreshold, largeCollectThreshold;
    uint usedSmallPages, usedLargePages;
    // total number of mapped pages
    uint mappedPages;

    void initialize()
    {
        (cast(byte*)&this)[0 .. Gcx.sizeof] = 0;
        log_init();
        roots.initialize();
        ranges.initialize();
        smallCollectThreshold = largeCollectThreshold = 0.0f;
        usedSmallPages = usedLargePages = 0;
        mappedPages = 0;
        //printf("gcx = %p, self = %x\n", &this, self);
        debug(INVARIANT) initialized = true;
    }


    void Dtor()
    {
        if (config.profile)
        {
            printf("\tNumber of collections:  %llu\n", cast(ulong)numCollections);
            printf("\tTotal GC prep time:  %lld milliseconds\n",
                   prepTime.total!("msecs"));
            printf("\tTotal mark time:  %lld milliseconds\n",
                   markTime.total!("msecs"));
            printf("\tTotal sweep time:  %lld milliseconds\n",
                   sweepTime.total!("msecs"));
            printf("\tTotal page recovery time:  %lld milliseconds\n",
                   recoverTime.total!("msecs"));
            long maxPause = maxPauseTime.total!("msecs");
            printf("\tMax Pause Time:  %lld milliseconds\n", maxPause);
            long gcTime = (recoverTime + sweepTime + markTime + prepTime).total!("msecs");
            printf("\tGrand total GC time:  %lld milliseconds\n", gcTime);
            long pauseTime = (markTime + prepTime).total!("msecs");

            char[30] apitxt;
            apitxt[0] = 0;
            debug(PROFILE_API) if (config.profile > 1)
            {
                static Duration toDuration(long dur)
                {
                    return MonoTime(dur) - MonoTime(0);
                }

                printf("\n");
                printf("\tmalloc:  %llu calls, %lld ms\n", cast(ulong)numMallocs, toDuration(mallocTime).total!"msecs");
                printf("\trealloc: %llu calls, %lld ms\n", cast(ulong)numReallocs, toDuration(reallocTime).total!"msecs");
                printf("\tfree:    %llu calls, %lld ms\n", cast(ulong)numFrees, toDuration(freeTime).total!"msecs");
                printf("\textend:  %llu calls, %lld ms\n", cast(ulong)numExtends, toDuration(extendTime).total!"msecs");
                printf("\tother:   %llu calls, %lld ms\n", cast(ulong)numOthers, toDuration(otherTime).total!"msecs");
                printf("\tlock time: %lld ms\n", toDuration(lockTime).total!"msecs");

                long apiTime = mallocTime + reallocTime + freeTime + extendTime + otherTime + lockTime;
                printf("\tGC API: %lld ms\n", toDuration(apiTime).total!"msecs");
                sprintf(apitxt.ptr, " API%5ld ms", toDuration(apiTime).total!"msecs");
            }

            printf("GC summary:%5lld MB,%5lld GC%5lld ms, Pauses%5lld ms <%5lld ms%s\n",
                   cast(long) maxPoolMemory >> 20, cast(ulong)numCollections, gcTime,
                   pauseTime, maxPause, apitxt.ptr);
        }

        debug(INVARIANT) initialized = false;

        for (size_t i = 0; i < npools; i++)
        {
            Pool *pool = pooltable[i];
            mappedPages -= pool.npages;
            pool.Dtor();
            cstdlib.free(pool);
        }
        assert(!mappedPages);
        pooltable.Dtor();

        roots.removeAll();
        ranges.removeAll();
        toscan.reset();
    }


    void Invariant() const { }

    debug(INVARIANT)
    invariant()
    {
        if (initialized)
        {
            //printf("Gcx.invariant(): this = %p\n", &this);
            pooltable.Invariant();

            rangesLock.lock();
            foreach (range; ranges)
            {
                assert(range.pbot);
                assert(range.ptop);
                assert(range.pbot <= range.ptop);
            }
            rangesLock.unlock();

            for (size_t i = 0; i < B_PAGE; i++)
            {
                for (auto list = cast(List*)bucket[i]; list; list = list.next)
                {
                }
            }
        }
    }


    /**
     *
     */
    void addRoot(void *p) nothrow @nogc
    {
        rootsLock.lock();
        scope (failure) rootsLock.unlock();
        roots.insert(Root(p));
        rootsLock.unlock();
    }


    /**
     *
     */
    void removeRoot(void *p) nothrow @nogc
    {
        rootsLock.lock();
        scope (failure) rootsLock.unlock();
        roots.remove(Root(p));
        rootsLock.unlock();
    }


    /**
     *
     */
    int rootsApply(scope int delegate(ref Root) nothrow dg) nothrow
    {
        rootsLock.lock();
        scope (failure) rootsLock.unlock();
        auto ret = roots.opApply(dg);
        rootsLock.unlock();
        return ret;
    }


    /**
     *
     */
    void addRange(void *pbot, void *ptop, const TypeInfo ti) nothrow @nogc
    {
        //debug(PRINTF) printf("Thread %x ", pthread_self());
        debug(PRINTF) printf("%p.Gcx::addRange(%p, %p)\n", &this, pbot, ptop);
        rangesLock.lock();
        scope (failure) rangesLock.unlock();
        ranges.insert(Range(pbot, ptop));
        rangesLock.unlock();
    }


    /**
     *
     */
    void removeRange(void *pbot) nothrow @nogc
    {
        //debug(PRINTF) printf("Thread %x ", pthread_self());
        debug(PRINTF) printf("Gcx.removeRange(%p)\n", pbot);
        rangesLock.lock();
        scope (failure) rangesLock.unlock();
        ranges.remove(Range(pbot, pbot)); // only pbot is used, see Range.opCmp
        rangesLock.unlock();

        // debug(PRINTF) printf("Wrong thread\n");
        // This is a fatal error, but ignore it.
        // The problem is that we can get a Close() call on a thread
        // other than the one the range was allocated on.
        //assert(zero);
    }

    /**
     *
     */
    int rangesApply(scope int delegate(ref Range) nothrow dg) nothrow
    {
        rangesLock.lock();
        scope (failure) rangesLock.unlock();
        auto ret = ranges.opApply(dg);
        rangesLock.unlock();
        return ret;
    }


    /**
     *
     */
    void runFinalizers(in void[] segment) nothrow
    {
        ConservativeGC._inFinalizer = true;
        scope (failure) ConservativeGC._inFinalizer = false;

        foreach (pool; pooltable[0 .. npools])
        {
            if (!pool.finals.nbits) continue;

            if (pool.isLargeObject)
            {
                auto lpool = cast(LargeObjectPool*) pool;
                lpool.runFinalizers(segment);
            }
            else
            {
                auto spool = cast(SmallObjectPool*) pool;
                spool.runFinalizers(segment);
            }
        }
        ConservativeGC._inFinalizer = false;
    }

    Pool* findPool(void* p) pure nothrow @nogc
    {
        return pooltable.findPool(p);
    }

    /**
     * Find base address of block containing pointer p.
     * Returns null if not a gc'd pointer
     */
    void* findBase(void *p) nothrow @nogc
    {
        Pool *pool;

        pool = findPool(p);
        if (pool)
        {
            size_t offset = cast(size_t)(p - pool.baseAddr);
            size_t pn = offset / PAGESIZE;
            Bins   bin = cast(Bins)pool.pagetable[pn];

            // Adjust bit to be at start of allocated memory block
            if (bin <= B_PAGE)
            {
                return pool.baseAddr + (offset & notbinsize[bin]);
            }
            else if (bin == B_PAGEPLUS)
            {
                auto pageOffset = pool.bPageOffsets[pn];
                offset -= pageOffset * PAGESIZE;
                pn -= pageOffset;

                return pool.baseAddr + (offset & (offset.max ^ (PAGESIZE-1)));
            }
            else
            {
                // we are in a B_FREE page
                assert(bin == B_FREE);
                return null;
            }
        }
        return null;
    }


    /**
     * Find size of pointer p.
     * Returns 0 if not a gc'd pointer
     */
    size_t findSize(void *p) nothrow @nogc
    {
        Pool* pool = findPool(p);
        if (pool)
            return pool.slGetSize(p);
        return 0;
    }

    /**
     *
     */
    BlkInfo getInfo(void* p) nothrow
    {
        Pool* pool = findPool(p);
        if (pool)
            return pool.slGetInfo(p);
        return BlkInfo();
    }

    /**
     * Computes the bin table using CTFE.
     */
    static byte[2049] ctfeBins() nothrow
    {
        byte[2049] ret;
        size_t p = 0;
        for (Bins b = B_16; b <= B_2048; b++)
            for ( ; p <= binsize[b]; p++)
                ret[p] = b;

        return ret;
    }

    static const byte[2049] binTable = ctfeBins();

    /**
     * Allocate a new pool of at least size bytes.
     * Sort it into pooltable[].
     * Mark all memory in the pool as B_FREE.
     * Return the actual number of bytes reserved or 0 on error.
     */
    size_t reserve(size_t size) nothrow
    {
        size_t npages = (size + PAGESIZE - 1) / PAGESIZE;

        // Assume reserve() is for small objects.
        Pool*  pool = newPool(npages, false);

        if (!pool)
            return 0;
        return pool.npages * PAGESIZE;
    }

    /**
     * Update the thresholds for when to collect the next time
     */
    void updateCollectThresholds() nothrow
    {
        static float max(float a, float b) nothrow
        {
            return a >= b ? a : b;
        }

        // instantly increases, slowly decreases
        static float smoothDecay(float oldVal, float newVal) nothrow
        {
            // decay to 63.2% of newVal over 5 collections
            // http://en.wikipedia.org/wiki/Low-pass_filter#Simple_infinite_impulse_response_filter
            enum alpha = 1.0 / (5 + 1);
            immutable decay = (newVal - oldVal) * alpha + oldVal;
            return max(newVal, decay);
        }

        immutable smTarget = usedSmallPages * config.heapSizeFactor;
        smallCollectThreshold = smoothDecay(smallCollectThreshold, smTarget);
        immutable lgTarget = usedLargePages * config.heapSizeFactor;
        largeCollectThreshold = smoothDecay(largeCollectThreshold, lgTarget);
    }

    /**
     * Minimizes physical memory usage by returning free pools to the OS.
     */
    void minimize() nothrow
    {
        debug(PRINTF) printf("Minimizing.\n");

        foreach (pool; pooltable.minimize())
        {
            debug(PRINTF) printFreeInfo(pool);
            mappedPages -= pool.npages;
            pool.Dtor();
            cstdlib.free(pool);
        }

        debug(PRINTF) printf("Done minimizing.\n");
    }

    private @property bool lowMem() const nothrow
    {
        return isLowOnMem(mappedPages * PAGESIZE);
    }

    void* alloc(size_t size, ref size_t alloc_size, uint bits) nothrow
    {
        return size <= 2048 ? smallAlloc(binTable[size], alloc_size, bits)
                            : bigAlloc(size, alloc_size, bits);
    }

    void* smallAlloc(Bins bin, ref size_t alloc_size, uint bits) nothrow
    {
        alloc_size = binsize[bin];

        void* p;
        bool tryAlloc() nothrow
        {
            if (!bucket[bin])
            {
                bucket[bin] = allocPage(bin);
                if (!bucket[bin])
                    return false;
            }
            p = bucket[bin];
            return true;
        }

        if (!tryAlloc())
        {
            if (!lowMem && (disabled || usedSmallPages < smallCollectThreshold))
            {
                // disabled or threshold not reached => allocate a new pool instead of collecting
                if (!newPool(1, false))
                {
                    // out of memory => try to free some memory
                    fullcollect();
                    if (lowMem) minimize();
                }
            }
            else
            {
                fullcollect();
                if (lowMem) minimize();
            }
            // tryAlloc will succeed if a new pool was allocated above, if it fails allocate a new pool now
            if (!tryAlloc() && (!newPool(1, false) || !tryAlloc()))
                // out of luck or memory
                onOutOfMemoryErrorNoGC();
        }
        assert(p !is null);

        // Return next item from free list
        bucket[bin] = (cast(List*)p).next;
        auto pool = (cast(List*)p).pool;
        if (bits)
            pool.setBits((p - pool.baseAddr) >> pool.shiftBy, bits);
        //debug(PRINTF) printf("\tmalloc => %p\n", p);
        debug (MEMSTOMP) memset(p, 0xF0, alloc_size);
        return p;
    }

    /**
     * Allocate a chunk of memory that is larger than a page.
     * Return null if out of memory.
     */
    void* bigAlloc(size_t size, ref size_t alloc_size, uint bits, const TypeInfo ti = null) nothrow
    {
        debug(PRINTF) printf("In bigAlloc.  Size:  %d\n", size);

        LargeObjectPool* pool;
        size_t pn;
        immutable npages = (size + PAGESIZE - 1) / PAGESIZE;
        if (npages == 0)
            onOutOfMemoryErrorNoGC(); // size just below size_t.max requested

        bool tryAlloc() nothrow
        {
            foreach (p; pooltable[0 .. npools])
            {
                if (!p.isLargeObject || p.freepages < npages)
                    continue;
                auto lpool = cast(LargeObjectPool*) p;
                if ((pn = lpool.allocPages(npages)) == OPFAIL)
                    continue;
                pool = lpool;
                return true;
            }
            return false;
        }

        bool tryAllocNewPool() nothrow
        {
            pool = cast(LargeObjectPool*) newPool(npages, true);
            if (!pool) return false;
            pn = pool.allocPages(npages);
            assert(pn != OPFAIL);
            return true;
        }

        if (!tryAlloc())
        {
            if (!lowMem && (disabled || usedLargePages < largeCollectThreshold))
            {
                // disabled or threshold not reached => allocate a new pool instead of collecting
                if (!tryAllocNewPool())
                {
                    // disabled but out of memory => try to free some memory
                    fullcollect();
                    minimize();
                }
            }
            else
            {
                fullcollect();
                minimize();
            }
            // If alloc didn't yet succeed retry now that we collected/minimized
            if (!pool && !tryAlloc() && !tryAllocNewPool())
                // out of luck or memory
                return null;
        }
        assert(pool);

        debug(PRINTF) printFreeInfo(&pool.base);
        pool.pagetable[pn] = B_PAGE;
        if (npages > 1)
            memset(&pool.pagetable[pn + 1], B_PAGEPLUS, npages - 1);
        pool.updateOffsets(pn);
        usedLargePages += npages;
        pool.freepages -= npages;

        debug(PRINTF) printFreeInfo(&pool.base);

        auto p = pool.baseAddr + pn * PAGESIZE;
        debug(PRINTF) printf("Got large alloc:  %p, pt = %d, np = %d\n", p, pool.pagetable[pn], npages);
        debug (MEMSTOMP) memset(p, 0xF1, size);
        alloc_size = npages * PAGESIZE;
        //debug(PRINTF) printf("\tp = %p\n", p);

        if (bits)
            pool.setBits(pn, bits);
        return p;
    }


    /**
     * Allocate a new pool with at least npages in it.
     * Sort it into pooltable[].
     * Return null if failed.
     */
    Pool *newPool(size_t npages, bool isLargeObject) nothrow
    {
        //debug(PRINTF) printf("************Gcx::newPool(npages = %d)****************\n", npages);

        // Minimum of POOLSIZE
        size_t minPages = (config.minPoolSize << 20) / PAGESIZE;
        if (npages < minPages)
            npages = minPages;
        else if (npages > minPages)
        {   // Give us 150% of requested size, so there's room to extend
            auto n = npages + (npages >> 1);
            if (n < size_t.max/PAGESIZE)
                npages = n;
        }

        // Allocate successively larger pools up to 8 megs
        if (npools)
        {   size_t n;

            n = config.minPoolSize + config.incPoolSize * npools;
            if (n > config.maxPoolSize)
                n = config.maxPoolSize;                 // cap pool size
            n *= (1 << 20) / PAGESIZE;                     // convert MB to pages
            if (npages < n)
                npages = n;
        }

        //printf("npages = %d\n", npages);

        auto pool = cast(Pool *)cstdlib.calloc(1, isLargeObject ? LargeObjectPool.sizeof : SmallObjectPool.sizeof);
        if (pool)
        {
            pool.initialize(npages, isLargeObject);
            if (!pool.baseAddr || !pooltable.insert(pool))
            {
                pool.Dtor();
                cstdlib.free(pool);
                return null;
            }
        }

        mappedPages += npages;

        if (config.profile)
        {
            if (mappedPages * PAGESIZE > maxPoolMemory)
                maxPoolMemory = mappedPages * PAGESIZE;
        }
        return pool;
    }

    /**
    * Allocate a page of bin's.
    * Returns:
    *           head of a single linked list of new entries
    */
    List* allocPage(Bins bin) nothrow
    {
        //debug(PRINTF) printf("Gcx::allocPage(bin = %d)\n", bin);
        for (size_t n = 0; n < npools; n++)
        {
            Pool* pool = pooltable[n];
            if(pool.isLargeObject)
                continue;
            if (List* p = (cast(SmallObjectPool*)pool).allocPage(bin))
            {
                ++usedSmallPages;
                return p;
            }
        }
        return null;
    }

    static struct ScanRange
    {
        void* pbot;
        void* ptop;
    }

    static struct ToScanStack
    {
    nothrow:
        @disable this(this);

        void reset()
        {
            _length = 0;
            os_mem_unmap(_p, _cap * ScanRange.sizeof);
            _p = null;
            _cap = 0;
        }

        void push(ScanRange rng)
        {
            if (_length == _cap) grow();
            _p[_length++] = rng;
        }

        ScanRange pop()
        in { assert(!empty); }
        do
        {
            return _p[--_length];
        }

        ref inout(ScanRange) opIndex(size_t idx) inout
        in { assert(idx < _length); }
        do
        {
            return _p[idx];
        }

        @property size_t length() const { return _length; }
        @property bool empty() const { return !length; }

    private:
        void grow()
        {
            pragma(inline, false);

            enum initSize = 64 * 1024; // Windows VirtualAlloc granularity
            immutable ncap = _cap ? 2 * _cap : initSize / ScanRange.sizeof;
            auto p = cast(ScanRange*)os_mem_map(ncap * ScanRange.sizeof);
            if (p is null) onOutOfMemoryErrorNoGC();
            if (_p !is null)
            {
                p[0 .. _length] = _p[0 .. _length];
                os_mem_unmap(_p, _cap * ScanRange.sizeof);
            }
            _p = p;
            _cap = ncap;
        }

        size_t _length;
        ScanRange* _p;
        size_t _cap;
    }

    ToScanStack toscan;

    /**
     * Search a range of memory values and mark any pointers into the GC pool.
     */
    void mark(void *pbot, void *ptop) scope nothrow
    {
        if (pbot >= ptop)
            return;

        void **p1 = cast(void **)pbot;
        void **p2 = cast(void **)ptop;

        // limit the amount of ranges added to the toscan stack
        enum FANOUT_LIMIT = 32;
        size_t stackPos;
        ScanRange[FANOUT_LIMIT] stack = void;

        size_t pcache = 0;

        // let dmd allocate a register for this.pools
        auto pools = pooltable.pools;
        const highpool = pooltable.npools - 1;
        const minAddr = pooltable.minAddr;
        size_t memSize = pooltable.maxAddr - minAddr;

        void* base = void;
        void* top = void;

        //printf("marking range: [%p..%p] (%#zx)\n", p1, p2, cast(size_t)p2 - cast(size_t)p1);
        for (;;)
        {
            auto p = *p1;

            //if (log) debug(PRINTF) printf("\tmark %p\n", p);
            if (cast(size_t)(p - minAddr) < memSize &&
                (cast(size_t)p & ~cast(size_t)(PAGESIZE-1)) != pcache)
            {
                Pool* pool = void;
                size_t low = 0;
                size_t high = highpool;
                while (true)
                {
                    size_t mid = (low + high) >> 1;
                    pool = pools[mid];
                    if (p < pool.baseAddr)
                        high = mid - 1;
                    else if (p >= pool.topAddr)
                        low = mid + 1;
                    else break;

                    if (low > high)
                        goto LnextPtr;
                }
                size_t offset = cast(size_t)(p - pool.baseAddr);
                size_t biti = void;
                size_t pn = offset / PAGESIZE;
                size_t bin = pool.pagetable[pn]; // not Bins to avoid multiple size extension instructions

                //debug(PRINTF) printf("\t\tfound pool %p, base=%p, pn = %zd, bin = %d, biti = x%x\n", pool, pool.baseAddr, pn, bin, biti);

                // Adjust bit to be at start of allocated memory block
                if (bin < B_PAGE)
                {
                    // We don't care abou setting pointsToBase correctly
                    // because it's ignored for small object pools anyhow.
                    auto offsetBase = offset & notbinsize[bin];
                    biti = offsetBase >> Pool.ShiftBy.Small;
                    //debug(PRINTF) printf("\t\tbiti = x%x\n", biti);

                    if (!pool.mark.set(biti) && !pool.noscan.test(biti))
                    {
                        base = pool.baseAddr + offsetBase;
                        top = base + binsize[bin];
                        goto LaddRange;
                    }
                }
                else if (bin == B_PAGE)
                {
                    biti = offset >> Pool.ShiftBy.Large;
                    //debug(PRINTF) printf("\t\tbiti = x%x\n", biti);

                    pcache = cast(size_t)p & ~cast(size_t)(PAGESIZE-1);
                    base = cast(void*)pcache;

                    // For the NO_INTERIOR attribute.  This tracks whether
                    // the pointer is an interior pointer or points to the
                    // base address of a block.
                    if(base != sentinel_sub(p) && pool.nointerior.nbits && pool.nointerior.test(biti))
                        goto LnextPtr;

                    if (!pool.mark.set(biti) && !pool.noscan.test(biti))
                    {
                        top = base + pool.bPageOffsets[pn] * PAGESIZE;
                        goto LaddRange;
                    }
                }
                else if (bin == B_PAGEPLUS)
                {
                    pn -= pool.bPageOffsets[pn];
                    biti = pn * (PAGESIZE >> Pool.ShiftBy.Large);

                    pcache = cast(size_t)p & ~cast(size_t)(PAGESIZE-1);
                    if(pool.nointerior.nbits && pool.nointerior.test(biti))
                        goto LnextPtr;

                    if (!pool.mark.set(biti) && !pool.noscan.test(biti))
                    {
                        base = pool.baseAddr + (pn * PAGESIZE);
                        top = base + pool.bPageOffsets[pn] * PAGESIZE;
                        goto LaddRange;
                    }
                }
                else
                {
                    // Don't mark bits in B_FREE pages
                    assert(bin == B_FREE);
                }
            }
        LnextPtr:
            if (++p1 < p2)
                continue;

            if (stackPos)
            {
                // pop range from local stack and recurse
                auto next = &stack[--stackPos];
                p1 = cast(void**)next.pbot;
                p2 = cast(void**)next.ptop;
            }
            else if (!toscan.empty)
            {
                // pop range from global stack and recurse
                auto next = toscan.pop();
                p1 = cast(void**)next.pbot;
                p2 = cast(void**)next.ptop;
            }
            else
            {
                // nothing more to do
                break;
            }
            // printf("  pop [%p..%p] (%#zx)\n", p1, p2, cast(size_t)p2 - cast(size_t)p1);
            pcache = 0;
            continue;

        LaddRange:
            if (++p1 < p2)
            {
                if (stackPos < stack.length)
                {
                    stack[stackPos].pbot = base;
                    stack[stackPos].ptop = top;
                    stackPos++;
                    continue;
                }
                toscan.push(ScanRange(p1, p2));
                // reverse order for depth-first-order traversal
                foreach_reverse (ref rng; stack)
                    toscan.push(rng);
                stackPos = 0;
            }
            // continue with last found range
            p1 = cast(void**)base;
            p2 = cast(void**)top;
            pcache = 0;
        }
    }

    // collection step 1: prepare freebits and mark bits
    void prepare() nothrow
    {
        size_t n;
        Pool*  pool;

        for (n = 0; n < npools; n++)
        {
            pool = pooltable[n];
            pool.mark.zero();
            if(!pool.isLargeObject) pool.freebits.zero();
        }

        debug(COLLECT_PRINTF) printf("Set bits\n");

        // Mark each free entry, so it doesn't get scanned
        for (n = 0; n < B_PAGE; n++)
        {
            for (List *list = bucket[n]; list; list = list.next)
            {
                pool = list.pool;
                assert(pool);
                pool.freebits.set(cast(size_t)(cast(void*)list - pool.baseAddr) / 16);
            }
        }

        debug(COLLECT_PRINTF) printf("Marked free entries.\n");

        for (n = 0; n < npools; n++)
        {
            pool = pooltable[n];
            if(!pool.isLargeObject)
            {
                pool.mark.copy(&pool.freebits);
            }
        }
    }

    // collection step 2: mark roots and heap
    void markAll(bool nostack) nothrow
    {
        if (!nostack)
        {
            debug(COLLECT_PRINTF) printf("\tscan stacks.\n");
            // Scan stacks and registers for each paused thread
            thread_scanAll(&mark);
        }

        // Scan roots[]
        debug(COLLECT_PRINTF) printf("\tscan roots[]\n");
        foreach (root; roots)
        {
            mark(cast(void*)&root.proot, cast(void*)(&root.proot + 1));
        }

        // Scan ranges[]
        debug(COLLECT_PRINTF) printf("\tscan ranges[]\n");
        //log++;
        foreach (range; ranges)
        {
            debug(COLLECT_PRINTF) printf("\t\t%p .. %p\n", range.pbot, range.ptop);
            mark(range.pbot, range.ptop);
        }
        //log--;
    }

    // collection step 3: free all unreferenced objects
    size_t sweep() nothrow
    {
        // Free up everything not marked
        debug(COLLECT_PRINTF) printf("\tfree'ing\n");
        size_t freedLargePages;
        size_t freed;
        for (size_t n = 0; n < npools; n++)
        {
            size_t pn;
            Pool* pool = pooltable[n];

            if(pool.isLargeObject)
            {
                for(pn = 0; pn < pool.npages; pn++)
                {
                    Bins bin = cast(Bins)pool.pagetable[pn];
                    if(bin > B_PAGE) continue;
                    size_t biti = pn;

                    if (!pool.mark.test(biti))
                    {
                        void *p = pool.baseAddr + pn * PAGESIZE;
                        void* q = sentinel_add(p);
                        sentinel_Invariant(q);

                        if (pool.finals.nbits && pool.finals.clear(biti))
                        {
                            size_t size = pool.bPageOffsets[pn] * PAGESIZE - SENTINEL_EXTRA;
                            uint attr = pool.getBits(biti);
                            rt_finalizeFromGC(q, size, attr);
                        }

                        pool.clrBits(biti, ~BlkAttr.NONE ^ BlkAttr.FINALIZE);

                        debug(COLLECT_PRINTF) printf("\tcollecting big %p\n", p);
                        log_free(q);
                        pool.pagetable[pn] = B_FREE;
                        if(pn < pool.searchStart) pool.searchStart = pn;
                        freedLargePages++;
                        pool.freepages++;

                        debug (MEMSTOMP) memset(p, 0xF3, PAGESIZE);
                        while (pn + 1 < pool.npages && pool.pagetable[pn + 1] == B_PAGEPLUS)
                        {
                            pn++;
                            pool.pagetable[pn] = B_FREE;

                            // Don't need to update searchStart here because
                            // pn is guaranteed to be greater than last time
                            // we updated it.

                            pool.freepages++;
                            freedLargePages++;

                            debug (MEMSTOMP)
                            {   p += PAGESIZE;
                                memset(p, 0xF3, PAGESIZE);
                            }
                        }
                        pool.largestFree = pool.freepages; // invalidate
                    }
                }
            }
            else
            {

                for (pn = 0; pn < pool.npages; pn++)
                {
                    Bins bin = cast(Bins)pool.pagetable[pn];

                    if (bin < B_PAGE)
                    {
                        immutable size = binsize[bin];
                        void *p = pool.baseAddr + pn * PAGESIZE;
                        void *ptop = p + PAGESIZE;
                        immutable base = pn * (PAGESIZE/16);
                        immutable bitstride = size / 16;

                        bool freeBits;
                        PageBits toFree;

                        for (size_t i; p < ptop; p += size, i += bitstride)
                        {
                            immutable biti = base + i;

                            if (!pool.mark.test(biti))
                            {
                                void* q = sentinel_add(p);
                                sentinel_Invariant(q);

                                if (pool.finals.nbits && pool.finals.test(biti))
                                    rt_finalizeFromGC(q, size - SENTINEL_EXTRA, pool.getBits(biti));

                                freeBits = true;
                                toFree.set(i);

                                debug(COLLECT_PRINTF) printf("\tcollecting %p\n", p);
                                log_free(sentinel_add(p));

                                debug (MEMSTOMP) memset(p, 0xF3, size);

                                freed += size;
                            }
                        }

                        if (freeBits)
                            pool.freePageBits(pn, toFree);
                    }
                }
            }
        }

        assert(freedLargePages <= usedLargePages);
        usedLargePages -= freedLargePages;
        debug(COLLECT_PRINTF) printf("\tfree'd %u bytes, %u pages from %u pools\n", freed, freedLargePages, npools);
        return freedLargePages;
    }

    // collection step 4: recover pages with no live objects, rebuild free lists
    size_t recover() nothrow
    {
        // init tail list
        List**[B_PAGE] tail = void;
        foreach (i, ref next; tail)
            next = &bucket[i];

        // Free complete pages, rebuild free list
        debug(COLLECT_PRINTF) printf("\tfree complete pages\n");
        size_t freedSmallPages;
        for (size_t n = 0; n < npools; n++)
        {
            size_t pn;
            Pool* pool = pooltable[n];

            if(pool.isLargeObject)
                continue;

            for (pn = 0; pn < pool.npages; pn++)
            {
                Bins   bin = cast(Bins)pool.pagetable[pn];
                size_t biti;
                size_t u;

                if (bin < B_PAGE)
                {
                    size_t size = binsize[bin];
                    size_t bitstride = size / 16;
                    size_t bitbase = pn * (PAGESIZE / 16);
                    size_t bittop = bitbase + (PAGESIZE / 16);
                    void*  p;

                    biti = bitbase;
                    for (biti = bitbase; biti < bittop; biti += bitstride)
                    {
                        if (!pool.freebits.test(biti))
                            goto Lnotfree;
                    }
                    pool.pagetable[pn] = B_FREE;
                    if(pn < pool.searchStart) pool.searchStart = pn;
                    pool.freepages++;
                    freedSmallPages++;
                    continue;

                Lnotfree:
                    p = pool.baseAddr + pn * PAGESIZE;
                    for (u = 0; u < PAGESIZE; u += size)
                    {
                        biti = bitbase + u / 16;
                        if (!pool.freebits.test(biti))
                            continue;
                        auto elem = cast(List *)(p + u);
                        elem.pool = pool;
                        *tail[bin] = elem;
                        tail[bin] = &elem.next;
                    }
                }
            }
        }
        // terminate tail list
        foreach (ref next; tail)
            *next = null;

        assert(freedSmallPages <= usedSmallPages);
        usedSmallPages -= freedSmallPages;
        debug(COLLECT_PRINTF) printf("\trecovered pages = %d\n", freedSmallPages);
        return freedSmallPages;
    }

    /**
     * Return number of full pages free'd.
     */
    size_t fullcollect(bool nostack = false) nothrow
    {
        MonoTime start, stop, begin;

        if (config.profile)
        {
            begin = start = currTime;
        }

        debug(COLLECT_PRINTF) printf("Gcx.fullcollect()\n");
        //printf("\tpool address range = %p .. %p\n", minAddr, maxAddr);

        {
            // lock roots and ranges around suspending threads b/c they're not reentrant safe
            rangesLock.lock();
            rootsLock.lock();
            scope (exit)
            {
                rangesLock.unlock();
                rootsLock.unlock();
            }
            thread_suspendAll();

            prepare();

            if (config.profile)
            {
                stop = currTime;
                prepTime += (stop - start);
                start = stop;
            }

            markAll(nostack);

            thread_processGCMarks(&isMarked);
            thread_resumeAll();
        }

        if (config.profile)
        {
            stop = currTime;
            markTime += (stop - start);
            Duration pause = stop - begin;
            if (pause > maxPauseTime)
                maxPauseTime = pause;
            start = stop;
        }

        ConservativeGC._inFinalizer = true;
        size_t freedLargePages=void;
        {
            scope (failure) ConservativeGC._inFinalizer = false;
            freedLargePages = sweep();
            ConservativeGC._inFinalizer = false;
        }

        if (config.profile)
        {
            stop = currTime;
            sweepTime += (stop - start);
            start = stop;
        }

        immutable freedSmallPages = recover();

        if (config.profile)
        {
            stop = currTime;
            recoverTime += (stop - start);
            ++numCollections;
        }

        updateCollectThresholds();

        return freedLargePages + freedSmallPages;
    }

    /**
     * Returns true if the addr lies within a marked block.
     *
     * Warning! This should only be called while the world is stopped inside
     * the fullcollect function.
     */
    int isMarked(void *addr) scope nothrow
    {
        // first, we find the Pool this block is in, then check to see if the
        // mark bit is clear.
        auto pool = findPool(addr);
        if(pool)
        {
            auto offset = cast(size_t)(addr - pool.baseAddr);
            auto pn = offset / PAGESIZE;
            auto bins = cast(Bins)pool.pagetable[pn];
            size_t biti = void;
            if(bins <= B_PAGE)
            {
                biti = (offset & notbinsize[bins]) >> pool.shiftBy;
            }
            else if(bins == B_PAGEPLUS)
            {
                pn -= pool.bPageOffsets[pn];
                biti = pn * (PAGESIZE >> pool.ShiftBy.Large);
            }
            else // bins == B_FREE
            {
                assert(bins == B_FREE);
                return IsMarked.no;
            }
            return pool.mark.test(biti) ? IsMarked.yes : IsMarked.no;
        }
        return IsMarked.unknown;
    }


    /***** Leak Detector ******/


    debug (LOGGING)
    {
        LogArray current;
        LogArray prev;


        void log_init()
        {
            //debug(PRINTF) printf("+log_init()\n");
            current.reserve(1000);
            prev.reserve(1000);
            //debug(PRINTF) printf("-log_init()\n");
        }


        void log_malloc(void *p, size_t size) nothrow
        {
            //debug(PRINTF) printf("+log_malloc(p = %p, size = %zd)\n", p, size);
            Log log;

            log.p = p;
            log.size = size;
            log.line = ConservativeGC.line;
            log.file = ConservativeGC.file;
            log.parent = null;

            ConservativeGC.line = 0;
            ConservativeGC.file = null;

            current.push(log);
            //debug(PRINTF) printf("-log_malloc()\n");
        }


        void log_free(void *p) nothrow @nogc
        {
            //debug(PRINTF) printf("+log_free(%p)\n", p);
            auto i = current.find(p);
            if (i == OPFAIL)
            {
                debug(PRINTF) printf("free'ing unallocated memory %p\n", p);
            }
            else
                current.remove(i);
            //debug(PRINTF) printf("-log_free()\n");
        }


        void log_collect() nothrow
        {
            //debug(PRINTF) printf("+log_collect()\n");
            // Print everything in current that is not in prev

            debug(PRINTF) printf("New pointers this cycle: --------------------------------\n");
            size_t used = 0;
            for (size_t i = 0; i < current.dim; i++)
            {
                auto j = prev.find(current.data[i].p);
                if (j == OPFAIL)
                    current.data[i].print();
                else
                    used++;
            }

            debug(PRINTF) printf("All roots this cycle: --------------------------------\n");
            for (size_t i = 0; i < current.dim; i++)
            {
                void* p = current.data[i].p;
                if (!findPool(current.data[i].parent))
                {
                    auto j = prev.find(current.data[i].p);
                    debug(PRINTF) printf(j == OPFAIL ? "N" : " ");
                    current.data[i].print();
                }
            }

            debug(PRINTF) printf("Used = %d-------------------------------------------------\n", used);
            prev.copy(&current);

            debug(PRINTF) printf("-log_collect()\n");
        }


        void log_parent(void *p, void *parent) nothrow
        {
            //debug(PRINTF) printf("+log_parent()\n");
            auto i = current.find(p);
            if (i == OPFAIL)
            {
                debug(PRINTF) printf("parent'ing unallocated memory %p, parent = %p\n", p, parent);
                Pool *pool;
                pool = findPool(p);
                assert(pool);
                size_t offset = cast(size_t)(p - pool.baseAddr);
                size_t biti;
                size_t pn = offset / PAGESIZE;
                Bins bin = cast(Bins)pool.pagetable[pn];
                biti = (offset & notbinsize[bin]);
                debug(PRINTF) printf("\tbin = %d, offset = x%x, biti = x%x\n", bin, offset, biti);
            }
            else
            {
                current.data[i].parent = parent;
            }
            //debug(PRINTF) printf("-log_parent()\n");
        }

    }
    else
    {
        void log_init() nothrow { }
<<<<<<< HEAD
        void log_malloc(void *p, size_t size) nothrow {
          if (!(g_log_malloc_call is null)) {
                g_log_malloc_call(p, size);
            }

        }
        void log_free(void *p) nothrow { }
=======
        void log_malloc(void *p, size_t size) nothrow { }
        void log_free(void *p) nothrow @nogc { }
>>>>>>> 9ffef276
        void log_collect() nothrow { }
        void log_parent(void *p, void *parent) nothrow { }
    }
}

extern (C) {
__gshared void function(void *p, size_t size) nothrow g_log_malloc_call = null;
}

/* ============================ Pool  =============================== */

struct Pool
{
    void* baseAddr;
    void* topAddr;
    GCBits mark;        // entries already scanned, or should not be scanned
    GCBits freebits;    // entries that are on the free list
    GCBits finals;      // entries that need finalizer run on them
    GCBits structFinals;// struct entries that need a finalzier run on them
    GCBits noscan;      // entries that should not be scanned
    GCBits appendable;  // entries that are appendable
    GCBits nointerior;  // interior pointers should be ignored.
                        // Only implemented for large object pools.
    size_t npages;
    size_t freepages;     // The number of pages not in use.
    ubyte* pagetable;

    bool isLargeObject;

    enum ShiftBy
    {
        Small = 4,
        Large = 12
    }
    ShiftBy shiftBy;    // shift count for the divisor used for determining bit indices.

    // This tracks how far back we have to go to find the nearest B_PAGE at
    // a smaller address than a B_PAGEPLUS.  To save space, we use a uint.
    // This limits individual allocations to 16 terabytes, assuming a 4k
    // pagesize.
    uint* bPageOffsets;

    // This variable tracks a conservative estimate of where the first free
    // page in this pool is, so that if a lot of pages towards the beginning
    // are occupied, we can bypass them in O(1).
    size_t searchStart;
    size_t largestFree; // upper limit for largest free chunk in large object pool

    void initialize(size_t npages, bool isLargeObject) nothrow
    {
        this.isLargeObject = isLargeObject;
        size_t poolsize;

        shiftBy = isLargeObject ? ShiftBy.Large : ShiftBy.Small;

        //debug(PRINTF) printf("Pool::Pool(%u)\n", npages);
        poolsize = npages * PAGESIZE;
        assert(poolsize >= POOLSIZE);
        baseAddr = cast(byte *)os_mem_map(poolsize);

        // Some of the code depends on page alignment of memory pools
        assert((cast(size_t)baseAddr & (PAGESIZE - 1)) == 0);

        if (!baseAddr)
        {
            //debug(PRINTF) printf("GC fail: poolsize = x%zx, errno = %d\n", poolsize, errno);
            //debug(PRINTF) printf("message = '%s'\n", sys_errlist[errno]);

            npages = 0;
            poolsize = 0;
        }
        //assert(baseAddr);
        topAddr = baseAddr + poolsize;
        auto nbits = cast(size_t)poolsize >> shiftBy;

        mark.alloc(nbits);

        // pagetable already keeps track of what's free for the large object
        // pool.
        if(!isLargeObject)
        {
            freebits.alloc(nbits);
        }

        noscan.alloc(nbits);
        appendable.alloc(nbits);

        pagetable = cast(ubyte*)cstdlib.malloc(npages);
        if (!pagetable)
            onOutOfMemoryErrorNoGC();

        if(isLargeObject)
        {
            bPageOffsets = cast(uint*)cstdlib.malloc(npages * uint.sizeof);
            if (!bPageOffsets)
                onOutOfMemoryErrorNoGC();
        }

        memset(pagetable, B_FREE, npages);

        this.npages = npages;
        this.freepages = npages;
        this.searchStart = 0;
        this.largestFree = npages;
    }


    void Dtor() nothrow
    {
        if (baseAddr)
        {
            int result;

            if (npages)
            {
                result = os_mem_unmap(baseAddr, npages * PAGESIZE);
                assert(result == 0);
                npages = 0;
            }

            baseAddr = null;
            topAddr = null;
        }
        if (pagetable)
        {
            cstdlib.free(pagetable);
            pagetable = null;
        }

        if(bPageOffsets)
            cstdlib.free(bPageOffsets);

        mark.Dtor();
        if(isLargeObject)
        {
            nointerior.Dtor();
        }
        else
        {
            freebits.Dtor();
        }
        finals.Dtor();
        structFinals.Dtor();
        noscan.Dtor();
        appendable.Dtor();
    }

    /**
    *
    */
    uint getBits(size_t biti) nothrow
    {
        uint bits;

        if (finals.nbits && finals.test(biti))
            bits |= BlkAttr.FINALIZE;
        if (structFinals.nbits && structFinals.test(biti))
            bits |= BlkAttr.STRUCTFINAL;
        if (noscan.test(biti))
            bits |= BlkAttr.NO_SCAN;
        if (nointerior.nbits && nointerior.test(biti))
            bits |= BlkAttr.NO_INTERIOR;
        if (appendable.test(biti))
            bits |= BlkAttr.APPENDABLE;
        return bits;
    }

    /**
     *
     */
    void clrBits(size_t biti, uint mask) nothrow @nogc
    {
        immutable dataIndex =  biti >> GCBits.BITS_SHIFT;
        immutable bitOffset = biti & GCBits.BITS_MASK;
        immutable keep = ~(GCBits.BITS_1 << bitOffset);

        if (mask & BlkAttr.FINALIZE && finals.nbits)
            finals.data[dataIndex] &= keep;

        if (structFinals.nbits && (mask & BlkAttr.STRUCTFINAL))
            structFinals.data[dataIndex] &= keep;

        if (mask & BlkAttr.NO_SCAN)
            noscan.data[dataIndex] &= keep;
        if (mask & BlkAttr.APPENDABLE)
            appendable.data[dataIndex] &= keep;
        if (nointerior.nbits && (mask & BlkAttr.NO_INTERIOR))
            nointerior.data[dataIndex] &= keep;
    }

    /**
     *
     */
    void setBits(size_t biti, uint mask) nothrow
    {
        // Calculate the mask and bit offset once and then use it to
        // set all of the bits we need to set.
        immutable dataIndex = biti >> GCBits.BITS_SHIFT;
        immutable bitOffset = biti & GCBits.BITS_MASK;
        immutable orWith = GCBits.BITS_1 << bitOffset;

        if (mask & BlkAttr.STRUCTFINAL)
        {
            if (!structFinals.nbits)
                structFinals.alloc(mark.nbits);
            structFinals.data[dataIndex] |= orWith;
        }

        if (mask & BlkAttr.FINALIZE)
        {
            if (!finals.nbits)
                finals.alloc(mark.nbits);
            finals.data[dataIndex] |= orWith;
        }

        if (mask & BlkAttr.NO_SCAN)
        {
            noscan.data[dataIndex] |= orWith;
        }
//        if (mask & BlkAttr.NO_MOVE)
//        {
//            if (!nomove.nbits)
//                nomove.alloc(mark.nbits);
//            nomove.data[dataIndex] |= orWith;
//        }
        if (mask & BlkAttr.APPENDABLE)
        {
            appendable.data[dataIndex] |= orWith;
        }

        if (isLargeObject && (mask & BlkAttr.NO_INTERIOR))
        {
            if(!nointerior.nbits)
                nointerior.alloc(mark.nbits);
            nointerior.data[dataIndex] |= orWith;
        }
    }

    void freePageBits(size_t pagenum, in ref PageBits toFree) nothrow
    {
        assert(!isLargeObject);
        assert(!nointerior.nbits); // only for large objects

        import core.internal.traits : staticIota;
        immutable beg = pagenum * (PAGESIZE / 16 / GCBits.BITS_PER_WORD);
        foreach (i; staticIota!(0, PageBits.length))
        {
            immutable w = toFree[i];
            if (!w) continue;

            immutable wi = beg + i;
            freebits.data[wi] |= w;
            noscan.data[wi] &= ~w;
            appendable.data[wi] &= ~w;
        }

        if (finals.nbits)
        {
            foreach (i; staticIota!(0, PageBits.length))
                if (toFree[i])
                    finals.data[beg + i] &= ~toFree[i];
        }

        if (structFinals.nbits)
        {
            foreach (i; staticIota!(0, PageBits.length))
                if (toFree[i])
                    structFinals.data[beg + i] &= ~toFree[i];
        }
    }

    /**
     * Given a pointer p in the p, return the pagenum.
     */
    size_t pagenumOf(void *p) const nothrow @nogc
    in
    {
        assert(p >= baseAddr);
        assert(p < topAddr);
    }
    do
    {
        return cast(size_t)(p - baseAddr) / PAGESIZE;
    }

    @property bool isFree() const pure nothrow
    {
        return npages == freepages;
    }

    size_t slGetSize(void* p) nothrow @nogc
    {
        if (isLargeObject)
            return (cast(LargeObjectPool*)&this).getSize(p);
        else
            return (cast(SmallObjectPool*)&this).getSize(p);
    }

    BlkInfo slGetInfo(void* p) nothrow
    {
        if (isLargeObject)
            return (cast(LargeObjectPool*)&this).getInfo(p);
        else
            return (cast(SmallObjectPool*)&this).getInfo(p);
    }


    void Invariant() const {}

    debug(INVARIANT)
    invariant()
    {
        //mark.Invariant();
        //scan.Invariant();
        //freebits.Invariant();
        //finals.Invariant();
        //structFinals.Invariant();
        //noscan.Invariant();
        //appendable.Invariant();
        //nointerior.Invariant();

        if (baseAddr)
        {
            //if (baseAddr + npages * PAGESIZE != topAddr)
                //printf("baseAddr = %p, npages = %d, topAddr = %p\n", baseAddr, npages, topAddr);
            assert(baseAddr + npages * PAGESIZE == topAddr);
        }

        if(pagetable !is null)
        {
            for (size_t i = 0; i < npages; i++)
            {
                Bins bin = cast(Bins)pagetable[i];
                assert(bin < B_MAX);
            }
        }
    }
}

struct LargeObjectPool
{
    Pool base;
    alias base this;

    void updateOffsets(size_t fromWhere) nothrow
    {
        assert(pagetable[fromWhere] == B_PAGE);
        size_t pn = fromWhere + 1;
        for(uint offset = 1; pn < npages; pn++, offset++)
        {
            if(pagetable[pn] != B_PAGEPLUS) break;
            bPageOffsets[pn] = offset;
        }

        // Store the size of the block in bPageOffsets[fromWhere].
        bPageOffsets[fromWhere] = cast(uint) (pn - fromWhere);
    }

    /**
     * Allocate n pages from Pool.
     * Returns OPFAIL on failure.
     */
    size_t allocPages(size_t n) nothrow
    {
        if(largestFree < n || searchStart + n > npages)
            return OPFAIL;

        //debug(PRINTF) printf("Pool::allocPages(n = %d)\n", n);
        size_t largest = 0;
        if (pagetable[searchStart] == B_PAGEPLUS)
        {
            searchStart -= bPageOffsets[searchStart]; // jump to B_PAGE
            searchStart += bPageOffsets[searchStart];
        }
        while (searchStart < npages && pagetable[searchStart] == B_PAGE)
            searchStart += bPageOffsets[searchStart];

        for (size_t i = searchStart; i < npages; )
        {
            assert(pagetable[i] == B_FREE);
            size_t p = 1;
            while (p < n && i + p < npages && pagetable[i + p] == B_FREE)
                p++;

            if (p == n)
                return i;

            if (p > largest)
                largest = p;

            i += p;
            while(i < npages && pagetable[i] == B_PAGE)
            {
                // we have the size information, so we skip a whole bunch of pages.
                i += bPageOffsets[i];
            }
        }

        // not enough free pages found, remember largest free chunk
        largestFree = largest;
        return OPFAIL;
    }

    /**
     * Free npages pages starting with pagenum.
     */
    void freePages(size_t pagenum, size_t npages) nothrow @nogc
    {
        //memset(&pagetable[pagenum], B_FREE, npages);
        if(pagenum < searchStart)
            searchStart = pagenum;

        for(size_t i = pagenum; i < npages + pagenum; i++)
        {
            if(pagetable[i] < B_FREE)
            {
                freepages++;
            }

            pagetable[i] = B_FREE;
        }
        largestFree = freepages; // invalidate
    }

    /**
     * Get size of pointer p in pool.
     */
    size_t getSize(void *p) const nothrow @nogc
    in
    {
        assert(p >= baseAddr);
        assert(p < topAddr);
    }
    do
    {
        size_t pagenum = pagenumOf(p);
        Bins bin = cast(Bins)pagetable[pagenum];
        assert(bin == B_PAGE);
        return bPageOffsets[pagenum] * PAGESIZE;
    }

    /**
    *
    */
    BlkInfo getInfo(void* p) nothrow
    {
        BlkInfo info;

        size_t offset = cast(size_t)(p - baseAddr);
        size_t pn = offset / PAGESIZE;
        Bins bin = cast(Bins)pagetable[pn];

        if (bin == B_PAGEPLUS)
            pn -= bPageOffsets[pn];
        else if (bin != B_PAGE)
            return info;           // no info for free pages

        info.base = baseAddr + pn * PAGESIZE;
        info.size = bPageOffsets[pn] * PAGESIZE;

        info.attr = getBits(pn);
        return info;
    }

    void runFinalizers(in void[] segment) nothrow
    {
        foreach (pn; 0 .. npages)
        {
            Bins bin = cast(Bins)pagetable[pn];
            if (bin > B_PAGE)
                continue;
            size_t biti = pn;

            if (!finals.test(biti))
                continue;

            auto p = sentinel_add(baseAddr + pn * PAGESIZE);
            size_t size = bPageOffsets[pn] * PAGESIZE - SENTINEL_EXTRA;
            uint attr = getBits(biti);

            if(!rt_hasFinalizerInSegment(p, size, attr, segment))
                continue;

            rt_finalizeFromGC(p, size, attr);

            clrBits(biti, ~BlkAttr.NONE);

            if (pn < searchStart)
                searchStart = pn;

            debug(COLLECT_PRINTF) printf("\tcollecting big %p\n", p);
            //log_free(sentinel_add(p));

            size_t n = 1;
            for (; pn + n < npages; ++n)
                if (pagetable[pn + n] != B_PAGEPLUS)
                    break;
            debug (MEMSTOMP) memset(baseAddr + pn * PAGESIZE, 0xF3, n * PAGESIZE);
            freePages(pn, n);
        }
    }
}


struct SmallObjectPool
{
    Pool base;
    alias base this;

    /**
    * Get size of pointer p in pool.
    */
    size_t getSize(void *p) const nothrow @nogc
    in
    {
        assert(p >= baseAddr);
        assert(p < topAddr);
    }
    do
    {
        size_t pagenum = pagenumOf(p);
        Bins bin = cast(Bins)pagetable[pagenum];
        assert(bin < B_PAGE);
        return binsize[bin];
    }

    BlkInfo getInfo(void* p) nothrow
    {
        BlkInfo info;
        size_t offset = cast(size_t)(p - baseAddr);
        size_t pn = offset / PAGESIZE;
        Bins   bin = cast(Bins)pagetable[pn];

        if (bin >= B_PAGE)
            return info;

        info.base = cast(void*)((cast(size_t)p) & notbinsize[bin]);
        info.size = binsize[bin];
        offset = info.base - baseAddr;
        info.attr = getBits(cast(size_t)(offset >> ShiftBy.Small));

        return info;
    }

    void runFinalizers(in void[] segment) nothrow
    {
        foreach (pn; 0 .. npages)
        {
            Bins bin = cast(Bins)pagetable[pn];
            if (bin >= B_PAGE)
                continue;

            immutable size = binsize[bin];
            auto p = baseAddr + pn * PAGESIZE;
            const ptop = p + PAGESIZE;
            immutable base = pn * (PAGESIZE/16);
            immutable bitstride = size / 16;

            bool freeBits;
            PageBits toFree;

            for (size_t i; p < ptop; p += size, i += bitstride)
            {
                immutable biti = base + i;

                if (!finals.test(biti))
                    continue;

                auto q = sentinel_add(p);
                uint attr = getBits(biti);

                if(!rt_hasFinalizerInSegment(q, size, attr, segment))
                    continue;

                rt_finalizeFromGC(q, size, attr);

                freeBits = true;
                toFree.set(i);

                debug(COLLECT_PRINTF) printf("\tcollecting %p\n", p);
                //log_free(sentinel_add(p));

                debug (MEMSTOMP) memset(p, 0xF3, size);
            }

            if (freeBits)
                freePageBits(pn, toFree);
        }
    }

    /**
    * Allocate a page of bin's.
    * Returns:
    *           head of a single linked list of new entries
    */
    List* allocPage(Bins bin) nothrow
    {
        size_t pn;
        for (pn = searchStart; pn < npages; pn++)
            if (pagetable[pn] == B_FREE)
                goto L1;

        return null;

    L1:
        searchStart = pn + 1;
        pagetable[pn] = cast(ubyte)bin;
        freepages--;

        // Convert page to free list
        size_t size = binsize[bin];
        void* p = baseAddr + pn * PAGESIZE;
        void* ptop = p + PAGESIZE - size;
        auto first = cast(List*) p;

        for (; p < ptop; p += size)
        {
            (cast(List *)p).next = cast(List *)(p + size);
            (cast(List *)p).pool = &base;
        }
        (cast(List *)p).next = null;
        (cast(List *)p).pool = &base;
        return first;
    }
}

unittest // bugzilla 14467
{
    int[] arr = new int[10];
    assert(arr.capacity);
    arr = arr[$..$];
    assert(arr.capacity);
}

unittest // bugzilla 15353
{
    import core.memory : GC;

    static struct Foo
    {
        ~this()
        {
            GC.free(buf); // ignored in finalizer
        }

        void* buf;
    }
    new Foo(GC.malloc(10));
    GC.collect();
}

unittest // bugzilla 15822
{
    import core.memory : GC;

    __gshared ubyte[16] buf;
    static struct Foo
    {
        ~this()
        {
            GC.removeRange(ptr);
            GC.removeRoot(ptr);
        }

        ubyte* ptr;
    }
    GC.addRoot(buf.ptr);
    GC.addRange(buf.ptr, buf.length);
    new Foo(buf.ptr);
    GC.collect();
}

unittest // bugzilla 1180
{
    import core.exception;
    try
    {
        size_t x = size_t.max - 100;
        byte[] big_buf = new byte[x];
    }
    catch(OutOfMemoryError)
    {
    }
}

/* ============================ SENTINEL =============================== */


debug (SENTINEL)
{
    const size_t SENTINEL_PRE = cast(size_t) 0xF4F4F4F4F4F4F4F4UL; // 32 or 64 bits
    const ubyte SENTINEL_POST = 0xF5;           // 8 bits
    const uint SENTINEL_EXTRA = 2 * size_t.sizeof + 1;


    inout(size_t*) sentinel_size(inout void *p) nothrow { return &(cast(inout size_t *)p)[-2]; }
    inout(size_t*) sentinel_pre(inout void *p)  nothrow { return &(cast(inout size_t *)p)[-1]; }
    inout(ubyte*) sentinel_post(inout void *p)  nothrow { return &(cast(inout ubyte *)p)[*sentinel_size(p)]; }


    void sentinel_init(void *p, size_t size) nothrow
    {
        *sentinel_size(p) = size;
        *sentinel_pre(p) = SENTINEL_PRE;
        *sentinel_post(p) = SENTINEL_POST;
    }


    void sentinel_Invariant(const void *p) nothrow @nogc
    {
        debug
        {
            assert(*sentinel_pre(p) == SENTINEL_PRE);
            assert(*sentinel_post(p) == SENTINEL_POST);
        }
        else if(*sentinel_pre(p) != SENTINEL_PRE || *sentinel_post(p) != SENTINEL_POST)
            onInvalidMemoryOperationError(); // also trigger in release build
    }


    void *sentinel_add(void *p) nothrow @nogc
    {
        return p + 2 * size_t.sizeof;
    }


    void *sentinel_sub(void *p) nothrow @nogc
    {
        return p - 2 * size_t.sizeof;
    }
}
else
{
    const uint SENTINEL_EXTRA = 0;


    void sentinel_init(void *p, size_t size) nothrow
    {
    }


    void sentinel_Invariant(const void *p) nothrow @nogc
    {
    }


    void *sentinel_add(void *p) nothrow @nogc
    {
        return p;
    }


    void *sentinel_sub(void *p) nothrow @nogc
    {
        return p;
    }
}

debug (MEMSTOMP)
unittest
{
    import core.memory;
    auto p = cast(uint*)GC.malloc(uint.sizeof*3);
    assert(*p == 0xF0F0F0F0);
    p[2] = 0; // First two will be used for free list
    GC.free(p);
    assert(p[2] == 0xF2F2F2F2);
}

debug (SENTINEL)
unittest
{
    import core.memory;
    auto p = cast(ubyte*)GC.malloc(1);
    assert(p[-1] == 0xF4);
    assert(p[ 1] == 0xF5);
/*
    p[1] = 0;
    bool thrown;
    try
        GC.free(p);
    catch (Error e)
        thrown = true;
    p[1] = 0xF5;
    assert(thrown);
*/
}

unittest
{
    import core.memory;

    // https://issues.dlang.org/show_bug.cgi?id=9275
    GC.removeRoot(null);
    GC.removeRoot(cast(void*)13);
}

// improve predictability of coverage of code that is eventually not hit by other tests
unittest
{
    import core.memory;
    auto p = GC.malloc(260 << 20); // new pool has 390 MB
    auto q = GC.malloc(65 << 20);  // next chunk (larger than 64MB to ensure the same pool is used)
    auto r = GC.malloc(65 << 20);  // another chunk in same pool
    assert(p + (260 << 20) == q);
    assert(q + (65 << 20) == r);
    GC.free(q);
    // should trigger "assert(bin == B_FREE);" in mark due to dangling pointer q:
    GC.collect();
    // should trigger "break;" in extendNoSync:
    size_t sz = GC.extend(p, 64 << 20, 66 << 20); // trigger size after p large enough (but limited)
    assert(sz == 325 << 20);
    GC.free(p);
    GC.free(r);
    r = q; // ensure q is not trashed before collection above

    p = GC.malloc(70 << 20); // from the same pool
    q = GC.malloc(70 << 20);
    r = GC.malloc(70 << 20);
    auto s = GC.malloc(70 << 20);
    auto t = GC.malloc(70 << 20); // 350 MB of 390 MB used
    assert(p + (70 << 20) == q);
    assert(q + (70 << 20) == r);
    assert(r + (70 << 20) == s);
    assert(s + (70 << 20) == t);
    GC.free(r); // ensure recalculation of largestFree in nxxt allocPages
    auto z = GC.malloc(75 << 20); // needs new pool

    GC.free(p);
    GC.free(q);
    GC.free(s);
    GC.free(t);
    GC.free(z);
    GC.minimize(); // release huge pool
}
<|MERGE_RESOLUTION|>--- conflicted
+++ resolved
@@ -2610,18 +2610,13 @@
     else
     {
         void log_init() nothrow { }
-<<<<<<< HEAD
         void log_malloc(void *p, size_t size) nothrow {
           if (!(g_log_malloc_call is null)) {
                 g_log_malloc_call(p, size);
             }
 
         }
-        void log_free(void *p) nothrow { }
-=======
-        void log_malloc(void *p, size_t size) nothrow { }
         void log_free(void *p) nothrow @nogc { }
->>>>>>> 9ffef276
         void log_collect() nothrow { }
         void log_parent(void *p, void *parent) nothrow { }
     }
