--- conflicted
+++ resolved
@@ -89,13 +89,8 @@
 
         // Declared as an extern instead of importing core.exception
         // to avoid inlining - see issue 13725.
-<<<<<<< HEAD
-        void onInvalidMemoryOperationError(void* pretend_sideffect = null) @nogc nothrow;
-        void onOutOfMemoryErrorNoGC() @nogc nothrow;
-=======
         void onInvalidMemoryOperationError(void* pretend_sideffect = null) @trusted pure nothrow @nogc;
         void onOutOfMemoryErrorNoGC() @trusted nothrow @nogc;
->>>>>>> 7608139c
     }
 
     enum
