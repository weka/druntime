/**
 * Contains the garbage collector implementation.
 *
 * Copyright: Copyright Digital Mars 2001 - 2016.
 * License:   $(HTTP www.boost.org/LICENSE_1_0.txt, Boost License 1.0).
 * Authors:   Walter Bright, David Friedman, Sean Kelly
 */

/*          Copyright Digital Mars 2005 - 2016.
 * Distributed under the Boost Software License, Version 1.0.
 *    (See accompanying file LICENSE or copy at
 *          http://www.boost.org/LICENSE_1_0.txt)
 */
module gc.impl.conservative.gc;

// D Programming Language Garbage Collector implementation

/************** Debugging ***************************/

//debug = PRINTF;               // turn on printf's
//debug = COLLECT_PRINTF;       // turn on printf's
//debug = MARK_PRINTF;          // turn on printf's
//debug = PRINTF_TO_FILE;       // redirect printf's ouptut to file "gcx.log"
//debug = LOGGING;              // log allocations / frees
//debug = MEMSTOMP;             // stomp on memory
//debug = SENTINEL;             // add underrun/overrrun protection
                                // NOTE: this needs to be enabled globally in the makefiles
                                // (-debug=SENTINEL) to pass druntime's unittests.
//debug = PTRCHECK;             // more pointer checking
//debug = PTRCHECK2;            // thorough but slow pointer checking
//debug = INVARIANT;            // enable invariants
//debug = PROFILE_API;          // profile API calls for config.profile > 1

/***************************************************/

import gc.bits;
import gc.os;
import gc.config;
import gc.gcinterface;

import rt.util.container.treap;

import cstdlib = core.stdc.stdlib : calloc, free, malloc, realloc;
import core.stdc.string : memcpy, memset, memmove;
import core.bitop;
import core.thread;
static import core.memory;

version (GNU) import gcc.builtins;

debug (PRINTF_TO_FILE) import core.stdc.stdio : sprintf, fprintf, fopen, fflush, FILE;
else                   import core.stdc.stdio : sprintf, printf; // needed to output profiling results

import core.time;
alias currTime = MonoTime.currTime;

// Track total time spent preparing for GC,
// marking, sweeping and recovering pages.
__gshared Duration prepTime;
__gshared Duration markTime;
__gshared Duration sweepTime;
__gshared Duration recoverTime;
__gshared Duration pauseTime;
__gshared Duration maxPauseTime;
__gshared Duration maxCollectionTime;
__gshared size_t numCollections;
__gshared size_t maxPoolMemory;

__gshared long numMallocs;
__gshared long numFrees;
__gshared long numReallocs;
__gshared long numExtends;
__gshared long numOthers;
__gshared long mallocTime; // using ticks instead of MonoTime for better performance
__gshared long freeTime;
__gshared long reallocTime;
__gshared long extendTime;
__gshared long otherTime;
__gshared long lockTime;

private
{
    extern (C)
    {
        // to allow compilation of this module without access to the rt package,
        //  make these functions available from rt.lifetime
        void rt_finalizeFromGC(void* p, size_t size, uint attr) nothrow;
        int rt_hasFinalizerInSegment(void* p, size_t size, uint attr, in void[] segment) nothrow;

        // Declared as an extern instead of importing core.exception
        // to avoid inlining - see issue 13725.
        void onInvalidMemoryOperationError(void* pretend_sideffect = null) @nogc nothrow;
        void onOutOfMemoryErrorNoGC() @nogc nothrow;
    }

    enum
    {
        OPFAIL = ~cast(size_t)0
    }
}

alias GC gc_t;

/* ============================ GC =============================== */

// register GC in C constructor (_STI_)
extern(C) pragma(crt_constructor) void _d_register_conservative_gc()
{
    import gc.registry;
    registerGCFactory("conservative", &initialize);
}

extern(C) pragma(crt_constructor) void _d_register_precise_gc()
{
    import gc.registry;
    registerGCFactory("precise", &initialize_precise);
}

private GC initialize()
{
    import core.stdc.string: memcpy;

    auto p = cstdlib.malloc(__traits(classInstanceSize, ConservativeGC));

    if (!p)
        onOutOfMemoryErrorNoGC();

    auto init = typeid(ConservativeGC).initializer();
    assert(init.length == __traits(classInstanceSize, ConservativeGC));
    auto instance = cast(ConservativeGC) memcpy(p, init.ptr, init.length);
    instance.__ctor();

    return instance;
}

private GC initialize_precise()
{
    ConservativeGC.isPrecise = true;
    return initialize();
}

class ConservativeGC : GC
{
    // For passing to debug code (not thread safe)
    __gshared size_t line;
    __gshared char*  file;

    Gcx *gcx;                   // implementation

    import core.internal.spinlock;
    static gcLock = shared(AlignedSpinLock)(SpinLock.Contention.lengthy);
    static bool _inFinalizer;
    __gshared bool isPrecise = false;

    // lock GC, throw InvalidMemoryOperationError on recursive locking during finalization
    static void lockNR() @nogc nothrow
    {
        if (_inFinalizer)
            onInvalidMemoryOperationError();
        gcLock.lock();
    }

    this()
    {
        //config is assumed to have already been initialized

        gcx = cast(Gcx*)cstdlib.calloc(1, Gcx.sizeof);
        if (!gcx)
            onOutOfMemoryErrorNoGC();
        gcx.initialize();

        if (config.initReserve)
            gcx.reserve(config.initReserve << 20);
        if (config.disable)
            gcx.disabled++;
    }


    ~this()
    {
        version (linux)
        {
            //debug(PRINTF) printf("Thread %x ", pthread_self());
            //debug(PRINTF) printf("GC.Dtor()\n");
        }

        if (gcx)
        {
            gcx.Dtor();
            cstdlib.free(gcx);
            gcx = null;
        }
        // TODO: cannot free as memory is overwritten and
        //  the monitor is still read in rt_finalize (called by destroy)
        // cstdlib.free(cast(void*) this);
    }


    void enable()
    {
        static void go(Gcx* gcx) nothrow
        {
            assert(gcx.disabled > 0);
            gcx.disabled--;
        }
        runLocked!(go, otherTime, numOthers)(gcx);
    }


    void disable()
    {
        static void go(Gcx* gcx) nothrow
        {
            gcx.disabled++;
        }
        runLocked!(go, otherTime, numOthers)(gcx);
    }


    auto runLocked(alias func, Args...)(auto ref Args args)
    {
        debug(PROFILE_API) immutable tm = (config.profile > 1 ? currTime.ticks : 0);
        lockNR();
        scope (failure) gcLock.unlock();
        debug(PROFILE_API) immutable tm2 = (config.profile > 1 ? currTime.ticks : 0);

        static if (is(typeof(func(args)) == void))
            func(args);
        else
            auto res = func(args);

        debug(PROFILE_API) if (config.profile > 1)
            lockTime += tm2 - tm;
        gcLock.unlock();

        static if (!is(typeof(func(args)) == void))
            return res;
    }


    auto runLocked(alias func, alias time, alias count, Args...)(auto ref Args args)
    {
        debug(PROFILE_API) immutable tm = (config.profile > 1 ? currTime.ticks : 0);
        lockNR();
        scope (failure) gcLock.unlock();
        debug(PROFILE_API) immutable tm2 = (config.profile > 1 ? currTime.ticks : 0);

        static if (is(typeof(func(args)) == void))
            func(args);
        else
            auto res = func(args);

        debug(PROFILE_API) if (config.profile > 1)
        {
            count++;
            immutable now = currTime.ticks;
            lockTime += tm2 - tm;
            time += now - tm2;
        }
        gcLock.unlock();

        static if (!is(typeof(func(args)) == void))
            return res;
    }


    uint getAttr(void* p) nothrow
    {
        if (!p)
        {
            return 0;
        }

        static uint go(Gcx* gcx, void* p) nothrow
        {
            Pool* pool = gcx.findPool(p);
            uint  oldb = 0;

            if (pool)
            {
                p = sentinel_sub(p);
                if (p != pool.findBase(p))
                    return 0;
                auto biti = cast(size_t)(p - pool.baseAddr) >> pool.shiftBy;

                oldb = pool.getBits(biti);
            }
            return oldb;
        }

        return runLocked!(go, otherTime, numOthers)(gcx, p);
    }


    uint setAttr(void* p, uint mask) nothrow
    {
        if (!p)
        {
            return 0;
        }

        static uint go(Gcx* gcx, void* p, uint mask) nothrow
        {
            Pool* pool = gcx.findPool(p);
            uint  oldb = 0;

            if (pool)
            {
                p = sentinel_sub(p);
                if (p != pool.findBase(p))
                    return 0;
                auto biti = cast(size_t)(p - pool.baseAddr) >> pool.shiftBy;

                oldb = pool.getBits(biti);
                pool.setBits(biti, mask);
            }
            return oldb;
        }

        return runLocked!(go, otherTime, numOthers)(gcx, p, mask);
    }


    uint clrAttr(void* p, uint mask) nothrow
    {
        if (!p)
        {
            return 0;
        }

        static uint go(Gcx* gcx, void* p, uint mask) nothrow
        {
            Pool* pool = gcx.findPool(p);
            uint  oldb = 0;

            if (pool)
            {
                p = sentinel_sub(p);
                if (p != pool.findBase(p))
                    return 0;
                auto biti = cast(size_t)(p - pool.baseAddr) >> pool.shiftBy;

                oldb = pool.getBits(biti);
                pool.clrBits(biti, mask);
            }
            return oldb;
        }

        return runLocked!(go, otherTime, numOthers)(gcx, p, mask);
    }


    void *malloc(size_t size, uint bits, const TypeInfo ti) nothrow
    {
        if (!size)
        {
            return null;
        }

        size_t localAllocSize = void;

        auto p = runLocked!(mallocNoSync, mallocTime, numMallocs)(size, bits, localAllocSize, ti);

        if (!(bits & BlkAttr.NO_SCAN))
        {
            memset(p + size, 0, localAllocSize - size);
        }

        return p;
    }


    //
    //
    //
    private void *mallocNoSync(size_t size, uint bits, ref size_t alloc_size, const TypeInfo ti = null) nothrow
    {
        assert(size != 0);

        debug(PRINTF)
            printf("GC::malloc(gcx = %p, size = %d bits = %x, ti = %s)\n", gcx, size, bits, debugTypeName(ti).ptr);

        assert(gcx);
        //debug(PRINTF) printf("gcx.self = %x, pthread_self() = %x\n", gcx.self, pthread_self());

        auto p = gcx.alloc(size + SENTINEL_EXTRA, alloc_size, bits, ti);
        if (!p)
            onOutOfMemoryErrorNoGC();

        debug (SENTINEL)
        {
            p = sentinel_add(p);
            sentinel_init(p, size);
            alloc_size = size;
        }
        gcx.leakDetector.log_malloc(p, size);

        debug(PRINTF) printf("  => p = %p\n", p);
        return p;
    }


    BlkInfo qalloc( size_t size, uint bits, const TypeInfo ti) nothrow
    {

        if (!size)
        {
            return BlkInfo.init;
        }

        BlkInfo retval;

        retval.base = runLocked!(mallocNoSync, mallocTime, numMallocs)(size, bits, retval.size, ti);

        if (!(bits & BlkAttr.NO_SCAN))
        {
            memset(retval.base + size, 0, retval.size - size);
        }

        retval.attr = bits;
        return retval;
    }


    void *calloc(size_t size, uint bits, const TypeInfo ti) nothrow
    {
        if (!size)
        {
            return null;
        }

        size_t localAllocSize = void;

        auto p = runLocked!(mallocNoSync, mallocTime, numMallocs)(size, bits, localAllocSize, ti);

        memset(p, 0, size);
        if (!(bits & BlkAttr.NO_SCAN))
        {
            memset(p + size, 0, localAllocSize - size);
        }

        return p;
    }


    void *realloc(void *p, size_t size, uint bits, const TypeInfo ti) nothrow
    {
        size_t localAllocSize = void;
        auto oldp = p;

        p = runLocked!(reallocNoSync, mallocTime, numMallocs)(p, size, bits, localAllocSize, ti);

        if (p && p !is oldp && !(bits & BlkAttr.NO_SCAN))
        {
            memset(p + size, 0, localAllocSize - size);
        }

        return p;
    }


    //
    // bits will be set to the resulting bits of the new block
    //
    private void *reallocNoSync(void *p, size_t size, ref uint bits, ref size_t alloc_size, const TypeInfo ti = null) nothrow
    {
        if (!size)
        {
            if (p)
                freeNoSync(p);
            alloc_size = 0;
            return null;
        }
        if (!p)
            return mallocNoSync(size, bits, alloc_size, ti);

        debug(PRINTF) printf("GC::realloc(p = %p, size = %llu)\n", p, cast(ulong)size);

        Pool *pool = gcx.findPool(p);
        if (!pool)
            return null;

        size_t psize;
        size_t biti;

        debug(SENTINEL)
        {
            void* q = p;
            p = sentinel_sub(p);
            bool alwaysMalloc = true;
        }
        else
        {
            alias q = p;
            enum alwaysMalloc = false;
        }

        void* doMalloc()
        {
            if (!bits)
                bits = pool.getBits(biti);

            void* p2 = mallocNoSync(size, bits, alloc_size, ti);
            debug (SENTINEL)
                psize = sentinel_size(q, psize);
            if (psize < size)
                size = psize;
            //debug(PRINTF) printf("\tcopying %d bytes\n",size);
            memcpy(p2, q, size);
            freeNoSync(q);
            return p2;
        }

        if (pool.isLargeObject)
        {
            auto lpool = cast(LargeObjectPool*) pool;
            auto psz = lpool.getPages(p);     // get allocated size
            if (psz == 0)
                return null;      // interior pointer
            psize = psz * PAGESIZE;

            alias pagenum = biti; // happens to be the same, but rename for clarity
            pagenum = lpool.pagenumOf(p);

            if (size <= PAGESIZE / 2 || alwaysMalloc)
                return doMalloc(); // switching from large object pool to small object pool

            auto newsz = lpool.numPages(size);
            if (newsz == psz)
            {
                // nothing to do
            }
            else if (newsz < psz)
            {
                // Shrink in place
                debug (MEMSTOMP) memset(p + size, 0xF2, psize - size);
                lpool.freePages(pagenum + newsz, psz - newsz);
                lpool.mergeFreePageOffsets!(false, true)(pagenum + newsz, psz - newsz);
                lpool.bPageOffsets[pagenum] = cast(uint) newsz;
            }
            else if (pagenum + newsz <= pool.npages)
            {
                // Attempt to expand in place (TODO: merge with extend)
                if (lpool.pagetable[pagenum + psz] != B_FREE)
                    return doMalloc();

                auto newPages = newsz - psz;
                auto freesz = lpool.bPageOffsets[pagenum + psz];
                if (freesz < newPages)
                    return doMalloc(); // free range too small

                debug (MEMSTOMP) memset(p + psize, 0xF0, size - psize);
                debug (PRINTF) printFreeInfo(pool);
                memset(&lpool.pagetable[pagenum + psz], B_PAGEPLUS, newPages);
                lpool.bPageOffsets[pagenum] = cast(uint) newsz;
                for (auto offset = psz; offset < newsz; offset++)
                    lpool.bPageOffsets[pagenum + offset] = cast(uint) offset;
                if (freesz > newPages)
                    lpool.setFreePageOffsets(pagenum + newsz, freesz - newPages);
                gcx.usedLargePages += newPages;
                lpool.freepages -= newPages;
                debug (PRINTF) printFreeInfo(pool);
            }
            else
                return doMalloc(); // does not fit into current pool

            alloc_size = newsz * PAGESIZE;
        }
        else
        {
            psize = (cast(SmallObjectPool*) pool).getSize(p);   // get allocated bin size
            if (psize == 0)
                return null;    // interior pointer
            biti = cast(size_t)(p - pool.baseAddr) >> Pool.ShiftBy.Small;
            if (pool.freebits.test (biti))
                return null;

            // allocate if new size is bigger or less than half
            if (psize < size || psize > size * 2 || alwaysMalloc)
                return doMalloc();

            alloc_size = psize;
            if (isPrecise)
                pool.setPointerBitmapSmall(p, size, psize, bits, ti);
        }

        if (bits)
        {
            pool.clrBits(biti, ~BlkAttr.NONE);
            pool.setBits(biti, bits);

        }
        return p;
    }


    size_t extend(void* p, size_t minsize, size_t maxsize, const TypeInfo ti) nothrow
    {
        return runLocked!(extendNoSync, extendTime, numExtends)(p, minsize, maxsize, ti);
    }


    //
    //
    //
    private size_t extendNoSync(void* p, size_t minsize, size_t maxsize, const TypeInfo ti = null) nothrow
    in
    {
        assert(minsize <= maxsize);
    }
    do
    {
        debug(PRINTF) printf("GC::extend(p = %p, minsize = %zu, maxsize = %zu)\n", p, minsize, maxsize);
        debug (SENTINEL)
        {
            return 0;
        }
        else
        {
            auto pool = gcx.findPool(p);
            if (!pool || !pool.isLargeObject)
                return 0;

            auto lpool = cast(LargeObjectPool*) pool;
            size_t pagenum = lpool.pagenumOf(p);
            if (lpool.pagetable[pagenum] != B_PAGE)
                return 0;

            size_t psz = lpool.bPageOffsets[pagenum];
            assert(psz > 0);

            auto minsz = lpool.numPages(minsize);
            auto maxsz = lpool.numPages(maxsize);

            if (pagenum + psz >= lpool.npages)
                return 0;
            if (lpool.pagetable[pagenum + psz] != B_FREE)
                return 0;

            size_t freesz = lpool.bPageOffsets[pagenum + psz];
            if (freesz < minsz)
                return 0;
            size_t sz = freesz > maxsz ? maxsz : freesz;
            debug (MEMSTOMP) memset(pool.baseAddr + (pagenum + psz) * PAGESIZE, 0xF0, sz * PAGESIZE);
            memset(lpool.pagetable + pagenum + psz, B_PAGEPLUS, sz);
            lpool.bPageOffsets[pagenum] = cast(uint) (psz + sz);
            for (auto offset = psz; offset < psz + sz; offset++)
                lpool.bPageOffsets[pagenum + offset] = cast(uint) offset;
            if (freesz > sz)
                lpool.setFreePageOffsets(pagenum + psz + sz, freesz - sz);
            lpool.freepages -= sz;
            gcx.usedLargePages += sz;
            return (psz + sz) * PAGESIZE;
        }
    }


    size_t reserve(size_t size) nothrow
    {
        if (!size)
        {
            return 0;
        }

        return runLocked!(reserveNoSync, otherTime, numOthers)(size);
    }


    //
    //
    //
    private size_t reserveNoSync(size_t size) nothrow
    {
        assert(size != 0);
        assert(gcx);

        return gcx.reserve(size);
    }


    void free(void *p) nothrow @nogc
    {
        if (!p || _inFinalizer)
        {
            return;
        }

        return runLocked!(freeNoSync, freeTime, numFrees)(p);
    }


    //
    //
    //
    private void freeNoSync(void *p) nothrow @nogc
    {
        debug(PRINTF) printf("Freeing %p\n", cast(size_t) p);
        assert (p);

        Pool*  pool;
        size_t pagenum;
        Bins   bin;
        size_t biti;

        // Find which page it is in
        pool = gcx.findPool(p);
        if (!pool)                              // if not one of ours
            return;                             // ignore

        pagenum = pool.pagenumOf(p);

        debug(PRINTF) printf("pool base = %p, PAGENUM = %d of %d, bin = %d\n", pool.baseAddr, pagenum, pool.npages, pool.pagetable[pagenum]);
        debug(PRINTF) if (pool.isLargeObject) printf("Block size = %d\n", pool.bPageOffsets[pagenum]);

        bin = cast(Bins)pool.pagetable[pagenum];

        // Verify that the pointer is at the beginning of a block,
        //  no action should be taken if p is an interior pointer
        if (bin > B_PAGE) // B_PAGEPLUS or B_FREE
            return;
        size_t off = (sentinel_sub(p) - pool.baseAddr);
        size_t base = baseOffset(off, bin);
        if (off != base)
            return;

        sentinel_Invariant(p);
        p = sentinel_sub(p);

        if (pool.isLargeObject)              // if large alloc
        {
            biti = cast(size_t)(p - pool.baseAddr) >> pool.ShiftBy.Large;
            assert(bin == B_PAGE);
            auto lpool = cast(LargeObjectPool*) pool;

            // Free pages
            size_t npages = lpool.bPageOffsets[pagenum];
            debug (MEMSTOMP) memset(p, 0xF2, npages * PAGESIZE);
            lpool.freePages(pagenum, npages);
            lpool.mergeFreePageOffsets!(true, true)(pagenum, npages);
        }
        else
        {
            biti = cast(size_t)(p - pool.baseAddr) >> pool.ShiftBy.Small;
            if (pool.freebits.test (biti))
                return;
            // Add to free list
            List *list = cast(List*)p;

            debug (MEMSTOMP) memset(p, 0xF2, binsize[bin]);

            list.next = gcx.bucket[bin];
            list.pool = pool;
            gcx.bucket[bin] = list;
            pool.freebits.set(biti);
        }
        pool.clrBits(biti, ~BlkAttr.NONE);

        gcx.leakDetector.log_free(sentinel_add(p));
    }


    void* addrOf(void *p) nothrow @nogc
    {
        if (!p)
        {
            return null;
        }

        return runLocked!(addrOfNoSync, otherTime, numOthers)(p);
    }


    //
    //
    //
    void* addrOfNoSync(void *p) nothrow @nogc
    {
        if (!p)
        {
            return null;
        }

        auto q = gcx.findBase(p);
        if (q)
            q = sentinel_add(q);
        return q;
    }


    size_t sizeOf(void *p) nothrow @nogc
    {
        if (!p)
        {
            return 0;
        }

        return runLocked!(sizeOfNoSync, otherTime, numOthers)(p);
    }


    //
    //
    //
    private size_t sizeOfNoSync(void *p) nothrow @nogc
    {
        assert (p);

        debug (SENTINEL)
        {
            p = sentinel_sub(p);
            size_t size = gcx.findSize(p);
            return size ? size - SENTINEL_EXTRA : 0;
        }
        else
        {
            size_t size = gcx.findSize(p);
            return size;
        }
    }


    BlkInfo query(void *p) nothrow
    {
        if (!p)
        {
            BlkInfo i;
            return  i;
        }

        return runLocked!(queryNoSync, otherTime, numOthers)(p);
    }

    //
    //
    //
    BlkInfo queryNoSync(void *p) nothrow
    {
        assert(p);

        BlkInfo info = gcx.getInfo(p);
        debug(SENTINEL)
        {
            if (info.base)
            {
                info.base = sentinel_add(info.base);
                info.size = *sentinel_psize(info.base);
            }
        }
        return info;
    }


    /**
     * Verify that pointer p:
     *  1) belongs to this memory pool
     *  2) points to the start of an allocated piece of memory
     *  3) is not on a free list
     */
    void check(void *p) nothrow
    {
        if (!p)
        {
            return;
        }

        return runLocked!(checkNoSync, otherTime, numOthers)(p);
    }


    //
    //
    //
    private void checkNoSync(void *p) nothrow
    {
        assert(p);

        sentinel_Invariant(p);
        debug (PTRCHECK)
        {
            Pool*  pool;
            size_t pagenum;
            Bins   bin;

            p = sentinel_sub(p);
            pool = gcx.findPool(p);
            assert(pool);
            pagenum = pool.pagenumOf(p);
            bin = cast(Bins)pool.pagetable[pagenum];
            assert(bin <= B_PAGE);
            assert(p == cast(void*)baseOffset(cast(size_t)p, bin));

            debug (PTRCHECK2)
            {
                if (bin < B_PAGE)
                {
                    // Check that p is not on a free list
                    List *list;

                    for (list = gcx.bucket[bin]; list; list = list.next)
                    {
                        assert(cast(void*)list != p);
                    }
                }
            }
        }
    }


    void addRoot(void *p) nothrow @nogc
    {
        if (!p)
        {
            return;
        }

        gcx.addRoot(p);
    }


    void removeRoot(void *p) nothrow @nogc
    {
        if (!p)
        {
            return;
        }

        gcx.removeRoot(p);
    }


    @property RootIterator rootIter() @nogc
    {
        return &gcx.rootsApply;
    }


    void addRange(void *p, size_t sz, const TypeInfo ti = null) nothrow @nogc
    {
        if (!p || !sz)
        {
            return;
        }

        gcx.addRange(p, p + sz, ti);
    }


    void removeRange(void *p) nothrow @nogc
    {
        if (!p)
        {
            return;
        }

        gcx.removeRange(p);
    }


    @property RangeIterator rangeIter() @nogc
    {
        return &gcx.rangesApply;
    }


    void runFinalizers(in void[] segment) nothrow
    {
        static void go(Gcx* gcx, in void[] segment) nothrow
        {
            gcx.runFinalizers(segment);
        }
        return runLocked!(go, otherTime, numOthers)(gcx, segment);
    }


    bool inFinalizer() nothrow
    {
        return _inFinalizer;
    }


    void collect() nothrow
    {
        fullCollect();
    }


    void collectNoStack() nothrow
    {
        fullCollectNoStack();
    }


    /**
     * Do full garbage collection.
     * Return number of pages free'd.
     */
    size_t fullCollect() nothrow
    {
        debug(PRINTF) printf("GC.fullCollect()\n");

        // Since a finalizer could launch a new thread, we always need to lock
        // when collecting.
        static size_t go(Gcx* gcx) nothrow
        {
            return gcx.fullcollect();
        }
        immutable result = runLocked!go(gcx);

        version (none)
        {
            GCStats stats;

            getStats(stats);
            debug(PRINTF) printf("heapSize = %zx, freeSize = %zx\n",
                stats.heapSize, stats.freeSize);
        }

        gcx.leakDetector.log_collect();
        return result;
    }


    /**
     * do full garbage collection ignoring roots
     */
    void fullCollectNoStack() nothrow
    {
        // Since a finalizer could launch a new thread, we always need to lock
        // when collecting.
        static size_t go(Gcx* gcx) nothrow
        {
            return gcx.fullcollect(true);
        }
        runLocked!go(gcx);
    }


    void minimize() nothrow
    {
        static void go(Gcx* gcx) nothrow
        {
            gcx.minimize();
        }
        runLocked!(go, otherTime, numOthers)(gcx);
    }


    core.memory.GC.Stats stats() nothrow
    {
        typeof(return) ret;

        runLocked!(getStatsNoSync, otherTime, numOthers)(ret);

        return ret;
    }


    core.memory.GC.ProfileStats profileStats() nothrow
    {
        typeof(return) ret;

        ret.numCollections = numCollections;
        ret.totalCollectionTime = prepTime + markTime + sweepTime + recoverTime;
        ret.totalPauseTime = pauseTime;
        ret.maxCollectionTime = maxCollectionTime;
        ret.maxPauseTime = maxPauseTime;

        return ret;
    }

    //
    //
    //
    private void getStatsNoSync(out core.memory.GC.Stats stats) nothrow
    {
        foreach (pool; gcx.pooltable[0 .. gcx.npools])
        {
            foreach (bin; pool.pagetable[0 .. pool.npages])
            {
                if (bin == B_FREE)
                    stats.freeSize += PAGESIZE;
                else
                    stats.usedSize += PAGESIZE;
            }
        }

        size_t freeListSize;
        foreach (n; 0 .. B_PAGE)
        {
            immutable sz = binsize[n];
            for (List *list = gcx.bucket[n]; list; list = list.next)
                freeListSize += sz;
        }

        stats.usedSize -= freeListSize;
        stats.freeSize += freeListSize;
    }
}


/* ============================ Gcx =============================== */

enum
{   PAGESIZE =    4096,
    POOLSIZE =   (4096*256),
}


enum
{
    B_16,
    B_32,
    B_48,
    B_64,
    B_96,
    B_128,
    B_176,
    B_256,
    B_368,
    B_512,
    B_816,
    B_1024,
    B_1360,
    B_2048,
    B_NUMSMALL,

    B_PAGE = B_NUMSMALL,// start of large alloc
    B_PAGEPLUS,         // continuation of large alloc
    B_FREE,             // free page
    B_MAX,
}


alias ubyte Bins;


struct List
{
    List *next;
    Pool *pool;
}

// non power of two sizes optimized for small remainder within page (<= 64 bytes)
immutable short[B_NUMSMALL + 1] binsize = [ 16, 32, 48, 64, 96, 128, 176, 256, 368, 512, 816, 1024, 1360, 2048, 4096 ];
immutable short[PAGESIZE / 16][B_NUMSMALL + 1] binbase = calcBinBase();

short[PAGESIZE / 16][B_NUMSMALL + 1] calcBinBase()
{
    short[PAGESIZE / 16][B_NUMSMALL + 1] bin;

    foreach (i, size; binsize)
    {
        short end = (PAGESIZE / size) * size;
        short bsz = size / 16;
        foreach (off; 0..PAGESIZE/16)
        {
            // add the remainder to the last bin, so no check during scanning
            //  is needed if a false pointer targets that area
            const base = (off - off % bsz) * 16;
            bin[i][off] = cast(short)(base < end ? base : end - size);
        }
    }
    return bin;
}

size_t baseOffset(size_t offset, Bins bin) @nogc nothrow
{
    assert(bin <= B_PAGE);
    return (offset & ~(PAGESIZE - 1)) + binbase[bin][(offset & (PAGESIZE - 1)) >> 4];
}

alias PageBits = GCBits.wordtype[PAGESIZE / 16 / GCBits.BITS_PER_WORD];
static assert(PAGESIZE % (GCBits.BITS_PER_WORD * 16) == 0);

private void set(ref PageBits bits, size_t i) @nogc pure nothrow
{
    assert(i < PageBits.sizeof * 8);
    bts(bits.ptr, i);
}

/* ============================ Gcx =============================== */

struct Gcx
{
    import core.internal.spinlock;
    auto rootsLock = shared(AlignedSpinLock)(SpinLock.Contention.brief);
    auto rangesLock = shared(AlignedSpinLock)(SpinLock.Contention.brief);
    Treap!Root roots;
    Treap!Range ranges;

    debug(INVARIANT) bool initialized;
    debug(INVARIANT) bool inCollection;
    uint disabled; // turn off collections if >0

    import gc.pooltable;
    @property size_t npools() pure const nothrow { return pooltable.length; }
    PoolTable!Pool pooltable;

    List*[B_NUMSMALL] bucket; // free list for each small size

    // run a collection when reaching those thresholds (number of used pages)
    float smallCollectThreshold, largeCollectThreshold;
    uint usedSmallPages, usedLargePages;
    // total number of mapped pages
    uint mappedPages;

    debug (LOGGING)
        LeakDetector leakDetector;
    else
        alias leakDetector = LeakDetector;

    void initialize()
    {
        (cast(byte*)&this)[0 .. Gcx.sizeof] = 0;
        leakDetector.initialize(&this);
        roots.initialize();
        ranges.initialize();
        smallCollectThreshold = largeCollectThreshold = 0.0f;
        usedSmallPages = usedLargePages = 0;
        mappedPages = 0;
        //printf("gcx = %p, self = %x\n", &this, self);
        debug(INVARIANT) initialized = true;
    }


    void Dtor()
    {
        if (config.profile)
        {
            printf("\tNumber of collections:  %llu\n", cast(ulong)numCollections);
            printf("\tTotal GC prep time:  %lld milliseconds\n",
                   prepTime.total!("msecs"));
            printf("\tTotal mark time:  %lld milliseconds\n",
                   markTime.total!("msecs"));
            printf("\tTotal sweep time:  %lld milliseconds\n",
                   sweepTime.total!("msecs"));
            printf("\tTotal page recovery time:  %lld milliseconds\n",
                   recoverTime.total!("msecs"));
            long maxPause = maxPauseTime.total!("msecs");
            printf("\tMax Pause Time:  %lld milliseconds\n", maxPause);
            long gcTime = (recoverTime + sweepTime + markTime + prepTime).total!("msecs");
            printf("\tGrand total GC time:  %lld milliseconds\n", gcTime);
            long pauseTime = (markTime + prepTime).total!("msecs");

            char[30] apitxt = void;
            apitxt[0] = 0;
            debug(PROFILE_API) if (config.profile > 1)
            {
                static Duration toDuration(long dur)
                {
                    return MonoTime(dur) - MonoTime(0);
                }

                printf("\n");
                printf("\tmalloc:  %llu calls, %lld ms\n", cast(ulong)numMallocs, toDuration(mallocTime).total!"msecs");
                printf("\trealloc: %llu calls, %lld ms\n", cast(ulong)numReallocs, toDuration(reallocTime).total!"msecs");
                printf("\tfree:    %llu calls, %lld ms\n", cast(ulong)numFrees, toDuration(freeTime).total!"msecs");
                printf("\textend:  %llu calls, %lld ms\n", cast(ulong)numExtends, toDuration(extendTime).total!"msecs");
                printf("\tother:   %llu calls, %lld ms\n", cast(ulong)numOthers, toDuration(otherTime).total!"msecs");
                printf("\tlock time: %lld ms\n", toDuration(lockTime).total!"msecs");

                long apiTime = mallocTime + reallocTime + freeTime + extendTime + otherTime + lockTime;
                printf("\tGC API: %lld ms\n", toDuration(apiTime).total!"msecs");
                sprintf(apitxt.ptr, " API%5ld ms", toDuration(apiTime).total!"msecs");
            }

            printf("GC summary:%5lld MB,%5lld GC%5lld ms, Pauses%5lld ms <%5lld ms%s\n",
                   cast(long) maxPoolMemory >> 20, cast(ulong)numCollections, gcTime,
                   pauseTime, maxPause, apitxt.ptr);
        }

        debug(INVARIANT) initialized = false;

        for (size_t i = 0; i < npools; i++)
        {
            Pool *pool = pooltable[i];
            mappedPages -= pool.npages;
            pool.Dtor();
            cstdlib.free(pool);
        }
        assert(!mappedPages);
        pooltable.Dtor();

        roots.removeAll();
        ranges.removeAll();
        toscanConservative.reset();
        toscanPrecise.reset();
    }


    void Invariant() const { }

    debug(INVARIANT)
    invariant()
    {
        if (initialized)
        {
            //printf("Gcx.invariant(): this = %p\n", &this);
            pooltable.Invariant();
            for (size_t p = 0; p < pooltable.length; p++)
                if (pooltable.pools[p].isLargeObject)
                    (cast(LargeObjectPool*)(pooltable.pools[p])).Invariant();

            for (size_t p = 0; p < pooltable.length; p++)
                if (pooltable.pools[p].isLargeObject)
                    (cast(LargeObjectPool*)(pooltable.pools[p])).Invariant();

            if (!inCollection)
                (cast()rangesLock).lock();
            foreach (range; ranges)
            {
                assert(range.pbot);
                assert(range.ptop);
                assert(range.pbot <= range.ptop);
            }
            if (!inCollection)
                (cast()rangesLock).unlock();

            for (size_t i = 0; i < B_NUMSMALL; i++)
            {
                size_t j = 0;
                List* prev, pprev, ppprev; // keep a short history to inspect in the debugger
                for (auto list = cast(List*)bucket[i]; list; list = list.next)
                {
                    auto pool = list.pool;
                    auto biti = cast(size_t)(cast(void*)list - pool.baseAddr) >> Pool.ShiftBy.Small;
                    assert(pool.freebits.test(biti));
                }
            }
        }
    }


    /**
     *
     */
    void addRoot(void *p) nothrow @nogc
    {
        rootsLock.lock();
        scope (failure) rootsLock.unlock();
        roots.insert(Root(p));
        rootsLock.unlock();
    }


    /**
     *
     */
    void removeRoot(void *p) nothrow @nogc
    {
        rootsLock.lock();
        scope (failure) rootsLock.unlock();
        roots.remove(Root(p));
        rootsLock.unlock();
    }


    /**
     *
     */
    int rootsApply(scope int delegate(ref Root) nothrow dg) nothrow
    {
        rootsLock.lock();
        scope (failure) rootsLock.unlock();
        auto ret = roots.opApply(dg);
        rootsLock.unlock();
        return ret;
    }


    /**
     *
     */
    void addRange(void *pbot, void *ptop, const TypeInfo ti) nothrow @nogc
    {
        //debug(PRINTF) printf("Thread %x ", pthread_self());
        debug(PRINTF) printf("%p.Gcx::addRange(%p, %p)\n", &this, pbot, ptop);
        rangesLock.lock();
        scope (failure) rangesLock.unlock();
        ranges.insert(Range(pbot, ptop));
        rangesLock.unlock();
    }


    /**
     *
     */
    void removeRange(void *pbot) nothrow @nogc
    {
        //debug(PRINTF) printf("Thread %x ", pthread_self());
        debug(PRINTF) printf("Gcx.removeRange(%p)\n", pbot);
        rangesLock.lock();
        scope (failure) rangesLock.unlock();
        ranges.remove(Range(pbot, pbot)); // only pbot is used, see Range.opCmp
        rangesLock.unlock();

        // debug(PRINTF) printf("Wrong thread\n");
        // This is a fatal error, but ignore it.
        // The problem is that we can get a Close() call on a thread
        // other than the one the range was allocated on.
        //assert(zero);
    }

    /**
     *
     */
    int rangesApply(scope int delegate(ref Range) nothrow dg) nothrow
    {
        rangesLock.lock();
        scope (failure) rangesLock.unlock();
        auto ret = ranges.opApply(dg);
        rangesLock.unlock();
        return ret;
    }


    /**
     *
     */
    void runFinalizers(in void[] segment) nothrow
    {
        ConservativeGC._inFinalizer = true;
        scope (failure) ConservativeGC._inFinalizer = false;

        foreach (pool; pooltable[0 .. npools])
        {
            if (!pool.finals.nbits) continue;

            if (pool.isLargeObject)
            {
                auto lpool = cast(LargeObjectPool*) pool;
                lpool.runFinalizers(segment);
            }
            else
            {
                auto spool = cast(SmallObjectPool*) pool;
                spool.runFinalizers(segment);
            }
        }
        ConservativeGC._inFinalizer = false;
    }

    Pool* findPool(void* p) pure nothrow @nogc
    {
        return pooltable.findPool(p);
    }

    /**
     * Find base address of block containing pointer p.
     * Returns null if not a gc'd pointer
     */
    void* findBase(void *p) nothrow @nogc
    {
        Pool *pool;

        pool = findPool(p);
        if (pool)
            return pool.findBase(p);
        return null;
    }


    /**
     * Find size of pointer p.
     * Returns 0 if not a gc'd pointer
     */
    size_t findSize(void *p) nothrow @nogc
    {
        Pool* pool = findPool(p);
        if (pool)
            return pool.slGetSize(p);
        return 0;
    }

    /**
     *
     */
    BlkInfo getInfo(void* p) nothrow
    {
        Pool* pool = findPool(p);
        if (pool)
            return pool.slGetInfo(p);
        return BlkInfo();
    }

    /**
     * Computes the bin table using CTFE.
     */
    static byte[2049] ctfeBins() nothrow
    {
        byte[2049] ret;
        size_t p = 0;
        for (Bins b = B_16; b <= B_2048; b++)
            for ( ; p <= binsize[b]; p++)
                ret[p] = b;

        return ret;
    }

    static const byte[2049] binTable = ctfeBins();

    /**
     * Allocate a new pool of at least size bytes.
     * Sort it into pooltable[].
     * Mark all memory in the pool as B_FREE.
     * Return the actual number of bytes reserved or 0 on error.
     */
    size_t reserve(size_t size) nothrow
    {
        size_t npages = (size + PAGESIZE - 1) / PAGESIZE;

        // Assume reserve() is for small objects.
        Pool*  pool = newPool(npages, false);

        if (!pool)
            return 0;
        return pool.npages * PAGESIZE;
    }

    /**
     * Update the thresholds for when to collect the next time
     */
    void updateCollectThresholds() nothrow
    {
        static float max(float a, float b) nothrow
        {
            return a >= b ? a : b;
        }

        // instantly increases, slowly decreases
        static float smoothDecay(float oldVal, float newVal) nothrow
        {
            // decay to 63.2% of newVal over 5 collections
            // http://en.wikipedia.org/wiki/Low-pass_filter#Simple_infinite_impulse_response_filter
            enum alpha = 1.0 / (5 + 1);
            immutable decay = (newVal - oldVal) * alpha + oldVal;
            return max(newVal, decay);
        }

        immutable smTarget = usedSmallPages * config.heapSizeFactor;
        smallCollectThreshold = smoothDecay(smallCollectThreshold, smTarget);
        immutable lgTarget = usedLargePages * config.heapSizeFactor;
        largeCollectThreshold = smoothDecay(largeCollectThreshold, lgTarget);
    }

    /**
     * Minimizes physical memory usage by returning free pools to the OS.
     */
    void minimize() nothrow
    {
        debug(PRINTF) printf("Minimizing.\n");

        foreach (pool; pooltable.minimize())
        {
            debug(PRINTF) printFreeInfo(pool);
            mappedPages -= pool.npages;
            pool.Dtor();
            cstdlib.free(pool);
        }

        debug(PRINTF) printf("Done minimizing.\n");
    }

    private @property bool lowMem() const nothrow
    {
        return isLowOnMem(mappedPages * PAGESIZE);
    }

    void* alloc(size_t size, ref size_t alloc_size, uint bits, const TypeInfo ti) nothrow
    {
        return size <= PAGESIZE/2 ? smallAlloc(size, alloc_size, bits, ti)
                                  : bigAlloc(size, alloc_size, bits, ti);
    }

    void* smallAlloc(size_t size, ref size_t alloc_size, uint bits, const TypeInfo ti) nothrow
    {
        immutable bin = binTable[size];
        alloc_size = binsize[bin];

        void* p;
        bool tryAlloc() nothrow
        {
            if (!bucket[bin])
            {
                bucket[bin] = allocPage(bin);
                if (!bucket[bin])
                    return false;
            }
            p = bucket[bin];
            return true;
        }

        if (!tryAlloc())
        {
            if (!lowMem && (disabled || usedSmallPages < smallCollectThreshold))
            {
                // disabled or threshold not reached => allocate a new pool instead of collecting
                if (!newPool(1, false))
                {
                    // out of memory => try to free some memory
                    fullcollect();
                    if (lowMem) minimize();
                }
            }
            else
            {
                fullcollect();
                if (lowMem) minimize();
            }
            // tryAlloc will succeed if a new pool was allocated above, if it fails allocate a new pool now
            if (!tryAlloc() && (!newPool(1, false) || !tryAlloc()))
                // out of luck or memory
                onOutOfMemoryErrorNoGC();
        }
        assert(p !is null);

        // Return next item from free list
        bucket[bin] = (cast(List*)p).next;
        auto pool = (cast(List*)p).pool;
        auto biti = (p - pool.baseAddr) >> pool.shiftBy;
        assert(pool.freebits.test(biti));
        pool.freebits.clear(biti);
        if (bits)
            pool.setBits(biti, bits);
        //debug(PRINTF) printf("\tmalloc => %p\n", p);
        debug (MEMSTOMP) memset(p, 0xF0, alloc_size);

        if (ConservativeGC.isPrecise)
        {
            debug(SENTINEL)
                pool.setPointerBitmapSmall(sentinel_add(p), size - SENTINEL_EXTRA, size - SENTINEL_EXTRA, bits, ti);
            else
                pool.setPointerBitmapSmall(p, size, alloc_size, bits, ti);
        }
        return p;
    }

    /**
     * Allocate a chunk of memory that is larger than a page.
     * Return null if out of memory.
     */
    void* bigAlloc(size_t size, ref size_t alloc_size, uint bits, const TypeInfo ti = null) nothrow
    {
        debug(PRINTF) printf("In bigAlloc.  Size:  %d\n", size);

        LargeObjectPool* pool;
        size_t pn;
        immutable npages = LargeObjectPool.numPages(size);
        if (npages == size_t.max)
            onOutOfMemoryErrorNoGC(); // size just below size_t.max requested

        bool tryAlloc() nothrow
        {
            foreach (p; pooltable[0 .. npools])
            {
                if (!p.isLargeObject || p.freepages < npages)
                    continue;
                auto lpool = cast(LargeObjectPool*) p;
                if ((pn = lpool.allocPages(npages)) == OPFAIL)
                    continue;
                pool = lpool;
                return true;
            }
            return false;
        }

        bool tryAllocNewPool() nothrow
        {
            pool = cast(LargeObjectPool*) newPool(npages, true);
            if (!pool) return false;
            pn = pool.allocPages(npages);
            assert(pn != OPFAIL);
            return true;
        }

        if (!tryAlloc())
        {
            if (!lowMem && (disabled || usedLargePages < largeCollectThreshold))
            {
                // disabled or threshold not reached => allocate a new pool instead of collecting
                if (!tryAllocNewPool())
                {
                    // disabled but out of memory => try to free some memory
                    fullcollect();
                    minimize();
                }
            }
            else
            {
                fullcollect();
                minimize();
            }
            // If alloc didn't yet succeed retry now that we collected/minimized
            if (!pool && !tryAlloc() && !tryAllocNewPool())
                // out of luck or memory
                return null;
        }
        assert(pool);

        debug(PRINTF) printFreeInfo(&pool.base);
        usedLargePages += npages;

        debug(PRINTF) printFreeInfo(&pool.base);

        auto p = pool.baseAddr + pn * PAGESIZE;
        debug(PRINTF) printf("Got large alloc:  %p, pt = %d, np = %d\n", p, pool.pagetable[pn], npages);
        debug (MEMSTOMP) memset(p, 0xF1, size);
        alloc_size = npages * PAGESIZE;
        //debug(PRINTF) printf("\tp = %p\n", p);

        if (bits)
            pool.setBits(pn, bits);

        if (ConservativeGC.isPrecise)
        {
            // an array of classes is in fact an array of pointers
            immutable(void)* rtinfo;
            if (!ti)
                rtinfo = rtinfoHasPointers;
            else if ((bits & BlkAttr.APPENDABLE) && (typeid(ti) is typeid(TypeInfo_Class)))
                rtinfo = rtinfoHasPointers;
            else
                rtinfo = ti.rtInfo();
            pool.rtinfo[pn] = cast(immutable(size_t)*)rtinfo;
        }

        return p;
    }


    /**
     * Allocate a new pool with at least npages in it.
     * Sort it into pooltable[].
     * Return null if failed.
     */
    Pool *newPool(size_t npages, bool isLargeObject) nothrow
    {
        //debug(PRINTF) printf("************Gcx::newPool(npages = %d)****************\n", npages);

        // Minimum of POOLSIZE
        size_t minPages = (config.minPoolSize << 20) / PAGESIZE;
        if (npages < minPages)
            npages = minPages;
        else if (npages > minPages)
        {   // Give us 150% of requested size, so there's room to extend
            auto n = npages + (npages >> 1);
            if (n < size_t.max/PAGESIZE)
                npages = n;
        }

        // Allocate successively larger pools up to 8 megs
        if (npools)
        {   size_t n;

            n = config.minPoolSize + config.incPoolSize * npools;
            if (n > config.maxPoolSize)
                n = config.maxPoolSize;                 // cap pool size
            n *= (1 << 20) / PAGESIZE;                     // convert MB to pages
            if (npages < n)
                npages = n;
        }

        //printf("npages = %d\n", npages);

        auto pool = cast(Pool *)cstdlib.calloc(1, isLargeObject ? LargeObjectPool.sizeof : SmallObjectPool.sizeof);
        if (pool)
        {
            pool.initialize(npages, isLargeObject);
            if (!pool.baseAddr || !pooltable.insert(pool))
            {
                pool.Dtor();
                cstdlib.free(pool);
                return null;
            }
        }

        mappedPages += npages;

        if (config.profile)
        {
            if (mappedPages * PAGESIZE > maxPoolMemory)
                maxPoolMemory = mappedPages * PAGESIZE;
        }
        return pool;
    }

    /**
    * Allocate a page of bin's.
    * Returns:
    *           head of a single linked list of new entries
    */
    List* allocPage(Bins bin) nothrow
    {
        //debug(PRINTF) printf("Gcx::allocPage(bin = %d)\n", bin);
        for (size_t n = 0; n < npools; n++)
        {
            Pool* pool = pooltable[n];
            if (pool.isLargeObject)
                continue;
            if (List* p = (cast(SmallObjectPool*)pool).allocPage(bin))
            {
                ++usedSmallPages;
                return p;
            }
        }
        return null;
    }

    static struct ScanRange(bool precise)
    {
        void* pbot;
        void* ptop;
        static if (precise)
        {
            void** pbase;      // start of memory described by ptrbitmap
            size_t* ptrbmp;    // bits from is_pointer or rtinfo
            size_t bmplength;  // number of valid bits
        }
    }

    static struct ToScanStack(RANGE)
    {
    nothrow:
        @disable this(this);

        void reset()
        {
            _length = 0;
            if (_p)
            {
                os_mem_unmap(_p, _cap * RANGE.sizeof);
                _p = null;
            }
            _cap = 0;
        }

        void push(RANGE rng)
        {
            if (_length == _cap) grow();
            _p[_length++] = rng;
        }

        RANGE pop()
        in { assert(!empty); }
        do
        {
            return _p[--_length];
        }

        ref inout(RANGE) opIndex(size_t idx) inout
        in { assert(idx < _length); }
        do
        {
            return _p[idx];
        }

        @property size_t length() const { return _length; }
        @property bool empty() const { return !length; }

    private:
        void grow()
        {
            pragma(inline, false);

            enum initSize = 64 * 1024; // Windows VirtualAlloc granularity
            immutable ncap = _cap ? 2 * _cap : initSize / RANGE.sizeof;
            auto p = cast(RANGE*)os_mem_map(ncap * RANGE.sizeof);
            if (p is null) onOutOfMemoryErrorNoGC();
            if (_p !is null)
            {
                p[0 .. _length] = _p[0 .. _length];
                os_mem_unmap(_p, _cap * RANGE.sizeof);
            }
            _p = p;
            _cap = ncap;
        }

        size_t _length;
        RANGE* _p;
        size_t _cap;
    }

    ToScanStack!(ScanRange!false) toscanConservative;
    ToScanStack!(ScanRange!true) toscanPrecise;

    /**
     * Search a range of memory values and mark any pointers into the GC pool.
     */
    void mark(bool precise)(void *pbot, void *ptop) scope nothrow
    {
        static if (precise)
            alias toscan = toscanPrecise;
        else
            alias toscan = toscanConservative;

        debug(MARK_PRINTF)
            printf("marking range: [%p..%p] (%#llx)\n", pbot, ptop, cast(long)(ptop - pbot));

        if (pbot >= ptop)
            return;

        ScanRange!precise rng = void;
        rng.pbot = cast(void **)pbot;
        rng.ptop = cast(void **)ptop;
        static if (precise)
            rng.pbase = null; // always starting from a non-heap root

        // limit the amount of ranges added to the toscan stack
        enum FANOUT_LIMIT = 32;
        size_t stackPos;
        ScanRange!precise[FANOUT_LIMIT] stack = void;

        size_t pcache = 0;

        // let dmd allocate a register for this.pools
        auto pools = pooltable.pools;
        const highpool = pooltable.npools - 1;
        const minAddr = pooltable.minAddr;
        size_t memSize = pooltable.maxAddr - minAddr;
        Pool* pool = null;

        // properties of allocation pointed to
        ScanRange!precise tgt = void;

        for (;;)
        {
            auto p = *cast(void**)(rng.pbot);

            debug(MARK_PRINTF) printf("\tmark %p: %p\n", rng.pbot, p);

            if (cast(size_t)(p - minAddr) < memSize &&
                (cast(size_t)p & ~cast(size_t)(PAGESIZE-1)) != pcache)
            {
                static if (precise) if (rng.pbase)
                {
                    size_t bitpos = cast(void**)rng.pbot - rng.pbase;
                    while (bitpos >= rng.bmplength)
                    {
                        bitpos -= rng.bmplength;
                        rng.pbase += rng.bmplength;
                    }
                    import core.bitop;
                    if (!core.bitop.bt(rng.ptrbmp, bitpos))
                    {
                        debug(MARK_PRINTF) printf("\t\tskipping non-pointer\n");
                        goto LnextPtr;
                    }
                }

                if (!pool || p < pool.baseAddr || p >= pool.topAddr)
                {
                    size_t low = 0;
                    size_t high = highpool;
                    while (true)
                    {
                        size_t mid = (low + high) >> 1;
                        pool = pools[mid];
                        if (p < pool.baseAddr)
                            high = mid - 1;
                        else if (p >= pool.topAddr)
                            low = mid + 1;
                        else break;

                        if (low > high)
                            goto LnextPtr;
                    }
                }
                size_t offset = cast(size_t)(p - pool.baseAddr);
                size_t biti = void;
                size_t pn = offset / PAGESIZE;
                size_t bin = pool.pagetable[pn]; // not Bins to avoid multiple size extension instructions

                debug(MARK_PRINTF)
                    printf("\t\tfound pool %p, base=%p, pn = %lld, bin = %d\n", pool, pool.baseAddr, cast(long)pn, bin);

                // Adjust bit to be at start of allocated memory block
                if (bin < B_PAGE)
                {
                    // We don't care abou setting pointsToBase correctly
                    // because it's ignored for small object pools anyhow.
                    auto offsetBase = baseOffset(offset, cast(Bins)bin);
                    biti = offsetBase >> Pool.ShiftBy.Small;
                    //debug(PRINTF) printf("\t\tbiti = x%x\n", biti);

                    if (!pool.mark.set(biti) && !pool.noscan.test(biti))
                    {
                        tgt.pbot = pool.baseAddr + offsetBase;
                        tgt.ptop = tgt.pbot + binsize[bin];
                        static if (precise)
                        {
                            tgt.pbase = cast(void**)pool.baseAddr;
                            tgt.ptrbmp = pool.is_pointer.data;
                            tgt.bmplength = size_t.max; // no repetition
                        }
                        goto LaddRange;
                    }
                }
                else if (bin == B_PAGE)
                {
                    biti = offset >> Pool.ShiftBy.Large;
                    //debug(PRINTF) printf("\t\tbiti = x%x\n", biti);

                    pcache = cast(size_t)p & ~cast(size_t)(PAGESIZE-1);
                    tgt.pbot = cast(void*)pcache;

                    // For the NO_INTERIOR attribute.  This tracks whether
                    // the pointer is an interior pointer or points to the
                    // base address of a block.
                    if (tgt.pbot != sentinel_sub(p) && pool.nointerior.nbits && pool.nointerior.test(biti))
                        goto LnextPtr;

                    if (!pool.mark.set(biti) && !pool.noscan.test(biti))
                    {
                        tgt.ptop = tgt.pbot + (cast(LargeObjectPool*)pool).getSize(pn);
                        goto LaddLargeRange;
                    }
                }
                else if (bin == B_PAGEPLUS)
                {
                    pn -= pool.bPageOffsets[pn];
                    biti = pn * (PAGESIZE >> Pool.ShiftBy.Large);

                    pcache = cast(size_t)p & ~cast(size_t)(PAGESIZE-1);
                    if (pool.nointerior.nbits && pool.nointerior.test(biti))
                        goto LnextPtr;

                    if (!pool.mark.set(biti) && !pool.noscan.test(biti))
                    {
                        tgt.pbot = pool.baseAddr + (pn * PAGESIZE);
                        tgt.ptop = tgt.pbot + (cast(LargeObjectPool*)pool).getSize(pn);
                    LaddLargeRange:
                        static if (precise)
                        {
                            auto rtinfo = pool.rtinfo[biti];
                            if (rtinfo is rtinfoNoPointers)
                                goto LnextPtr; // only if inconsistent with noscan
                            if (rtinfo is rtinfoHasPointers)
                            {
                                tgt.pbase = null; // conservative
                            }
                            else
                            {
                                tgt.ptrbmp = cast(size_t*)rtinfo;
                                size_t element_size = *tgt.ptrbmp++;
                                tgt.bmplength = (element_size + (void*).sizeof - 1) / (void*).sizeof;
                                assert(tgt.bmplength);

                                debug(SENTINEL)
                                    tgt.pbot = sentinel_add(tgt.pbot);
                                if (pool.appendable.test(biti))
                                {
                                    // take advantage of knowing array layout in rt.lifetime
                                    void* arrtop = tgt.pbot + 16 + *cast(size_t*)tgt.pbot;
                                    assert (arrtop > tgt.pbot && arrtop <= tgt.ptop);
                                    tgt.pbot += 16;
                                    tgt.ptop = arrtop;
                                }
                                else
                                {
                                    tgt.ptop = tgt.pbot + element_size;
                                }
                                tgt.pbase = cast(void**)tgt.pbot;
                            }
                        }
                        goto LaddRange;
                    }
                }
                else
                {
                    // Don't mark bits in B_FREE pages
                    assert(bin == B_FREE);
                }
            }
        LnextPtr:
            rng.pbot += (void*).sizeof;
            if (rng.pbot < rng.ptop)
                continue;

        LnextRange:
            if (stackPos)
            {
                // pop range from local stack and recurse
                rng = stack[--stackPos];
            }
            else if (!toscan.empty)
            {
                // pop range from global stack and recurse
                rng = toscan.pop();
            }
            else
            {
                // nothing more to do
                break;
            }
            // printf("  pop [%p..%p] (%#zx)\n", p1, p2, cast(size_t)p2 - cast(size_t)p1);
            goto LcontRange;

        LaddRange:
            rng.pbot += (void*).sizeof;
            if (rng.pbot < rng.ptop)
            {
                if (stackPos < stack.length)
                {
                    stack[stackPos] = tgt;
                    stackPos++;
                    continue;
                }
                toscan.push(rng);
                // reverse order for depth-first-order traversal
                foreach_reverse (ref range; stack)
                    toscan.push(range);
                stackPos = 0;
            }
        LendOfRange:
            // continue with last found range
            rng = tgt;

        LcontRange:
            pcache = 0;
        }
    }

    void markConservative(void *pbot, void *ptop) scope nothrow
    {
        mark!false(pbot, ptop);
    }

    void markPrecise(void *pbot, void *ptop) scope nothrow
    {
        mark!true(pbot, ptop);
    }

    // collection step 1: prepare freebits and mark bits
    void prepare() nothrow
    {
        debug(COLLECT_PRINTF) printf("preparing mark.\n");

        for (size_t n = 0; n < npools; n++)
        {
            Pool* pool = pooltable[n];
            if (pool.isLargeObject)
                pool.mark.zero();
            else
                pool.mark.copy(&pool.freebits);
        }
    }

    // collection step 2: mark roots and heap
    void markAll(alias markFn)(bool nostack) nothrow
    {
        if (!nostack)
        {
            debug(COLLECT_PRINTF) printf("\tscan stacks.\n");
            // Scan stacks and registers for each paused thread
            thread_scanAll(&markFn);
        }

        // Scan roots[]
        debug(COLLECT_PRINTF) printf("\tscan roots[]\n");
        foreach (root; roots)
        {
            markFn(cast(void*)&root.proot, cast(void*)(&root.proot + 1));
        }

        // Scan ranges[]
        debug(COLLECT_PRINTF) printf("\tscan ranges[]\n");
        //log++;
        foreach (range; ranges)
        {
            debug(COLLECT_PRINTF) printf("\t\t%p .. %p\n", range.pbot, range.ptop);
            markFn(range.pbot, range.ptop);
        }
        //log--;
    }

    // collection step 3: free all unreferenced objects
    size_t sweep() nothrow
    {
        // Free up everything not marked
        debug(COLLECT_PRINTF) printf("\tfree'ing\n");
        size_t freedLargePages;
        size_t freed;
        for (size_t n = 0; n < npools; n++)
        {
            size_t pn;
            Pool* pool = pooltable[n];

            if (pool.isLargeObject)
            {
                auto lpool = cast(LargeObjectPool*)pool;
                size_t numFree = 0;
                size_t npages;
                for (pn = 0; pn < pool.npages; pn += npages)
                {
                    npages = pool.bPageOffsets[pn];
                    Bins bin = cast(Bins)pool.pagetable[pn];
                    if (bin == B_FREE)
                    {
                        numFree += npages;
                        continue;
                    }
                    assert(bin == B_PAGE);
                    size_t biti = pn;

                    if (!pool.mark.test(biti))
                    {
                        void *p = pool.baseAddr + pn * PAGESIZE;
                        void* q = sentinel_add(p);
                        sentinel_Invariant(q);

                        if (pool.finals.nbits && pool.finals.clear(biti))
                        {
                            size_t size = npages * PAGESIZE - SENTINEL_EXTRA;
                            uint attr = pool.getBits(biti);
                            rt_finalizeFromGC(q, sentinel_size(q, size), attr);
                        }

                        pool.clrBits(biti, ~BlkAttr.NONE ^ BlkAttr.FINALIZE);

                        debug(COLLECT_PRINTF) printf("\tcollecting big %p\n", p);
                        leakDetector.log_free(q);
                        pool.pagetable[pn..pn+npages] = B_FREE;
                        if (pn < pool.searchStart) pool.searchStart = pn;
                        freedLargePages += npages;
                        pool.freepages += npages;
                        numFree += npages;

                        debug (MEMSTOMP) memset(p, 0xF3, npages * PAGESIZE);
                        // Don't need to update searchStart here because
                        // pn is guaranteed to be greater than last time
                        // we updated it.

                        pool.largestFree = pool.freepages; // invalidate
                    }
                    else
                    {
                        if (numFree > 0)
                        {
                            lpool.setFreePageOffsets(pn - numFree, numFree);
                            numFree = 0;
                        }
                    }
                }
                if (numFree > 0)
                    lpool.setFreePageOffsets(pn - numFree, numFree);
            }
            else
            {

                for (pn = 0; pn < pool.npages; pn++)
                {
                    Bins bin = cast(Bins)pool.pagetable[pn];

                    if (bin < B_PAGE)
                    {
                        immutable size = binsize[bin];
                        void *p = pool.baseAddr + pn * PAGESIZE;
                        immutable base = pn * (PAGESIZE/16);
                        immutable bitstride = size / 16;

                        bool freeBits;
                        PageBits toFree;

                        // ensure that there are at least <size> bytes for every address
                        //  below ptop even if unaligned
                        void *ptop = p + PAGESIZE - size + 1;
                        for (size_t i; p < ptop; p += size, i += bitstride)
                        {
                            immutable biti = base + i;

                            if (!pool.mark.test(biti))
                            {
                                void* q = sentinel_add(p);
                                sentinel_Invariant(q);

                                if (pool.finals.nbits && pool.finals.test(biti))
                                    rt_finalizeFromGC(q, sentinel_size(q, size), pool.getBits(biti));

                                freeBits = true;
                                toFree.set(i);

                                debug(COLLECT_PRINTF) printf("\tcollecting %p\n", p);
                                leakDetector.log_free(sentinel_add(p));

                                debug (MEMSTOMP) memset(p, 0xF3, size);

                                freed += size;
                            }
                        }

                        if (freeBits)
                            pool.freePageBits(pn, toFree);
                    }
                }
            }
        }

        assert(freedLargePages <= usedLargePages);
        usedLargePages -= freedLargePages;
        debug(COLLECT_PRINTF) printf("\tfree'd %u bytes, %u pages from %u pools\n", freed, freedLargePages, npools);
        return freedLargePages;
    }

    // collection step 4: recover pages with no live objects, rebuild free lists
    size_t recover() nothrow
    {
        // init tail list
        List**[B_NUMSMALL] tail = void;
        foreach (i, ref next; tail)
            next = &bucket[i];

        // Free complete pages, rebuild free list
        debug(COLLECT_PRINTF) printf("\tfree complete pages\n");
        size_t freedSmallPages;
        for (size_t n = 0; n < npools; n++)
        {
            size_t pn;
            Pool* pool = pooltable[n];

            if (pool.isLargeObject)
                continue;

            for (pn = 0; pn < pool.npages; pn++)
            {
                Bins   bin = cast(Bins)pool.pagetable[pn];
                size_t biti;
                size_t u;

                if (bin < B_PAGE)
                {
                    size_t size = binsize[bin];
                    size_t bitstride = size / 16;
                    size_t bitbase = pn * (PAGESIZE / 16);
                    size_t bittop = bitbase + (PAGESIZE / 16) - bitstride + 1;
                    void*  p;

                    biti = bitbase;
                    for (biti = bitbase; biti < bittop; biti += bitstride)
                    {
                        if (!pool.freebits.test(biti))
                            goto Lnotfree;
                    }
                    pool.pagetable[pn] = B_FREE;
                    if (pn < pool.searchStart) pool.searchStart = pn;
                    pool.freepages++;
                    freedSmallPages++;
                    continue;

                Lnotfree:
                    p = pool.baseAddr + pn * PAGESIZE;
                    const top = PAGESIZE - size + 1; // ensure <size> bytes available even if unaligned
                    for (u = 0; u < top; u += size)
                    {
                        biti = bitbase + u / 16;
                        if (!pool.freebits.test(biti))
                            continue;
                        auto elem = cast(List *)(p + u);
                        elem.pool = pool;
                        *tail[bin] = elem;
                        tail[bin] = &elem.next;
                    }
                }
            }
        }
        // terminate tail list
        foreach (ref next; tail)
            *next = null;

        assert(freedSmallPages <= usedSmallPages);
        usedSmallPages -= freedSmallPages;
        debug(COLLECT_PRINTF) printf("\trecovered pages = %d\n", freedSmallPages);
        return freedSmallPages;
    }

    /**
     * Return number of full pages free'd.
     */
    size_t fullcollect(bool nostack = false) nothrow
    {
        // It is possible that `fullcollect` will be called from a thread which
        // is not yet registered in runtime (because allocating `new Thread` is
        // part of `thread_attachThis` implementation). In that case it is
        // better not to try actually collecting anything

        if (Thread.getThis() is null)
            return 0;

        MonoTime start, stop, begin;

        if (config.profile)
        {
            begin = start = currTime;
        }

        debug(COLLECT_PRINTF) printf("Gcx.fullcollect()\n");
        //printf("\tpool address range = %p .. %p\n", minAddr, maxAddr);

        {
            // lock roots and ranges around suspending threads b/c they're not reentrant safe
            rangesLock.lock();
            rootsLock.lock();
            debug(INVARIANT) inCollection = true;
            scope (exit)
            {
                debug(INVARIANT) inCollection = false;
                rangesLock.unlock();
                rootsLock.unlock();
            }
            thread_suspendAll();

            prepare();

            stop = currTime;
            prepTime += (stop - start);
            start = stop;

            if (ConservativeGC.isPrecise)
                markAll!markPrecise(nostack);
            else
                markAll!markConservative(nostack);

            thread_processGCMarks(&isMarked);
            thread_resumeAll();
        }

        stop = currTime;
        markTime += (stop - start);
        Duration pause = stop - begin;
        if (pause > maxPauseTime)
            maxPauseTime = pause;
        pauseTime += pause;
        start = stop;

        ConservativeGC._inFinalizer = true;
        size_t freedLargePages=void;
        {
            scope (failure) ConservativeGC._inFinalizer = false;
            freedLargePages = sweep();
            ConservativeGC._inFinalizer = false;
        }

        stop = currTime;
        sweepTime += (stop - start);
        start = stop;

        immutable freedSmallPages = recover();

        stop = currTime;
        recoverTime += (stop - start);
        Duration collectionTime = stop - begin;
        if (collectionTime > maxCollectionTime)
            maxCollectionTime = collectionTime;

        ++numCollections;

        updateCollectThresholds();

        return freedLargePages + freedSmallPages;
    }

    /**
     * Returns true if the addr lies within a marked block.
     *
     * Warning! This should only be called while the world is stopped inside
     * the fullcollect function after all live objects have been marked, but before sweeping.
     */
    int isMarked(void *addr) scope nothrow
    {
        // first, we find the Pool this block is in, then check to see if the
        // mark bit is clear.
        auto pool = findPool(addr);
        if (pool)
        {
            auto offset = cast(size_t)(addr - pool.baseAddr);
            auto pn = offset / PAGESIZE;
            auto bins = cast(Bins)pool.pagetable[pn];
            size_t biti = void;
            if (bins < B_PAGE)
            {
                biti = baseOffset(offset, bins) >> pool.ShiftBy.Small;
                // doesn't need to check freebits because no pointer must exist
                //  to a block that was free before starting the collection
            }
            else if (bins == B_PAGE)
            {
                biti = pn * (PAGESIZE >> pool.ShiftBy.Large);
            }
            else if (bins == B_PAGEPLUS)
            {
                pn -= pool.bPageOffsets[pn];
                biti = pn * (PAGESIZE >> pool.ShiftBy.Large);
            }
            else // bins == B_FREE
            {
                assert(bins == B_FREE);
                return IsMarked.no;
            }
            return pool.mark.test(biti) ? IsMarked.yes : IsMarked.no;
        }
        return IsMarked.unknown;
    }
<<<<<<< HEAD


    /***** Leak Detector ******/


    debug (LOGGING)
    {
        LogArray current;
        LogArray prev;


        void log_init()
        {
            //debug(PRINTF) printf("+log_init()\n");
            current.reserve(1000);
            prev.reserve(1000);
            //debug(PRINTF) printf("-log_init()\n");
        }


        void log_malloc(void *p, size_t size) nothrow
        {
            //debug(PRINTF) printf("+log_malloc(p = %p, size = %zd)\n", p, size);
            Log log;

            log.p = p;
            log.size = size;
            log.line = ConservativeGC.line;
            log.file = ConservativeGC.file;
            log.parent = null;

            ConservativeGC.line = 0;
            ConservativeGC.file = null;

            current.push(log);
            //debug(PRINTF) printf("-log_malloc()\n");
        }


        void log_free(void *p) nothrow @nogc
        {
            //debug(PRINTF) printf("+log_free(%p)\n", p);
            auto i = current.find(p);
            if (i == OPFAIL)
            {
                debug(PRINTF) printf("free'ing unallocated memory %p\n", p);
            }
            else
                current.remove(i);
            //debug(PRINTF) printf("-log_free()\n");
        }


        void log_collect() nothrow
        {
            //debug(PRINTF) printf("+log_collect()\n");
            // Print everything in current that is not in prev

            debug(PRINTF) printf("New pointers this cycle: --------------------------------\n");
            size_t used = 0;
            for (size_t i = 0; i < current.dim; i++)
            {
                auto j = prev.find(current.data[i].p);
                if (j == OPFAIL)
                    current.data[i].print();
                else
                    used++;
            }

            debug(PRINTF) printf("All roots this cycle: --------------------------------\n");
            for (size_t i = 0; i < current.dim; i++)
            {
                void* p = current.data[i].p;
                if (!findPool(current.data[i].parent))
                {
                    auto j = prev.find(current.data[i].p);
                    debug(PRINTF) printf(j == OPFAIL ? "N" : " ");
                    current.data[i].print();
                }
            }

            debug(PRINTF) printf("Used = %d-------------------------------------------------\n", used);
            prev.copy(&current);

            debug(PRINTF) printf("-log_collect()\n");
        }


        void log_parent(void *p, void *parent) nothrow
        {
            //debug(PRINTF) printf("+log_parent()\n");
            auto i = current.find(p);
            if (i == OPFAIL)
            {
                debug(PRINTF) printf("parent'ing unallocated memory %p, parent = %p\n", p, parent);
                Pool *pool;
                pool = findPool(p);
                assert(pool);
                size_t offset = cast(size_t)(p - pool.baseAddr);
                size_t biti;
                size_t pn = offset / PAGESIZE;
                Bins bin = cast(Bins)pool.pagetable[pn];
                biti = (offset & notbinsize[bin]);
                debug(PRINTF) printf("\tbin = %d, offset = x%x, biti = x%x\n", bin, offset, biti);
            }
            else
            {
                current.data[i].parent = parent;
            }
            //debug(PRINTF) printf("-log_parent()\n");
        }

    }
    else
    {
        void log_init() nothrow { }
        void log_malloc(void *p, size_t size) nothrow {
          if (!(g_log_malloc_call is null)) {
                g_log_malloc_call(p, size);
            }

        }
        void log_free(void *p) nothrow @nogc { }
        void log_collect() nothrow { }
        void log_parent(void *p, void *parent) nothrow { }
    }
=======
>>>>>>> 12cd054b
}

extern (C) {
__gshared void function(void *p, size_t size) nothrow g_log_malloc_call = null;
}

/* ============================ Pool  =============================== */

struct Pool
{
    void* baseAddr;
    void* topAddr;
    GCBits mark;        // entries already scanned, or should not be scanned
    GCBits freebits;    // entries that are on the free list
    GCBits finals;      // entries that need finalizer run on them
    GCBits structFinals;// struct entries that need a finalzier run on them
    GCBits noscan;      // entries that should not be scanned
    GCBits appendable;  // entries that are appendable
    GCBits nointerior;  // interior pointers should be ignored.
                        // Only implemented for large object pools.
    GCBits is_pointer;  // precise GC only: per-word, not per-block like the rest of them (SmallObjectPool only)
    size_t npages;
    size_t freepages;     // The number of pages not in use.
    ubyte* pagetable;

    bool isLargeObject;

    enum ShiftBy
    {
        Small = 4,
        Large = 12
    }
    ShiftBy shiftBy;    // shift count for the divisor used for determining bit indices.

    // This tracks how far back we have to go to find the nearest B_PAGE at
    // a smaller address than a B_PAGEPLUS.  To save space, we use a uint.
    // This limits individual allocations to 16 terabytes, assuming a 4k
    // pagesize. (LargeObjectPool only)
    // For B_PAGE and B_FREE, this specifies the number of pages in this block.
    // As an optimization, a contiguous range of free pages tracks this information
    //  only for the first and the last page.
    uint* bPageOffsets;

    // precise GC: TypeInfo.rtInfo for allocation (LargeObjectPool only)
    immutable(size_t)** rtinfo;

    // This variable tracks a conservative estimate of where the first free
    // page in this pool is, so that if a lot of pages towards the beginning
    // are occupied, we can bypass them in O(1).
    size_t searchStart;
    size_t largestFree; // upper limit for largest free chunk in large object pool

    void initialize(size_t npages, bool isLargeObject) nothrow
    {
        this.isLargeObject = isLargeObject;
        size_t poolsize;

        shiftBy = isLargeObject ? ShiftBy.Large : ShiftBy.Small;

        //debug(PRINTF) printf("Pool::Pool(%u)\n", npages);
        poolsize = npages * PAGESIZE;
        assert(poolsize >= POOLSIZE);
        baseAddr = cast(byte *)os_mem_map(poolsize);

        // Some of the code depends on page alignment of memory pools
        assert((cast(size_t)baseAddr & (PAGESIZE - 1)) == 0);

        if (!baseAddr)
        {
            //debug(PRINTF) printf("GC fail: poolsize = x%zx, errno = %d\n", poolsize, errno);
            //debug(PRINTF) printf("message = '%s'\n", sys_errlist[errno]);

            npages = 0;
            poolsize = 0;
        }
        //assert(baseAddr);
        topAddr = baseAddr + poolsize;
        auto nbits = cast(size_t)poolsize >> shiftBy;

        mark.alloc(nbits);
        if (ConservativeGC.isPrecise)
        {
            if (isLargeObject)
            {
                rtinfo = cast(immutable(size_t)**)cstdlib.malloc(npages * (size_t*).sizeof);
                if (!rtinfo)
                    onOutOfMemoryErrorNoGC();
                memset(rtinfo, 0, npages * (size_t*).sizeof);
            }
            else
            {
                is_pointer.alloc(cast(size_t)poolsize/(void*).sizeof);
                is_pointer.clrRange(0, is_pointer.nbits);
            }
        }

        // pagetable already keeps track of what's free for the large object
        // pool.
        if (!isLargeObject)
        {
            freebits.alloc(nbits);
            freebits.setRange(0, nbits);
        }

        noscan.alloc(nbits);
        appendable.alloc(nbits);

        pagetable = cast(ubyte*)cstdlib.malloc(npages);
        if (!pagetable)
            onOutOfMemoryErrorNoGC();

        if (isLargeObject && npages > 0)
        {
            bPageOffsets = cast(uint*)cstdlib.malloc(npages * uint.sizeof);
            if (!bPageOffsets)
                onOutOfMemoryErrorNoGC();

            bPageOffsets[0] = cast(uint)npages;
            bPageOffsets[npages-1] = cast(uint)npages;
        }

        memset(pagetable, B_FREE, npages);

        this.npages = npages;
        this.freepages = npages;
        this.searchStart = 0;
        this.largestFree = npages;
    }


    void Dtor() nothrow
    {
        if (baseAddr)
        {
            int result;

            if (npages)
            {
                result = os_mem_unmap(baseAddr, npages * PAGESIZE);
                assert(result == 0);
                npages = 0;
            }

            baseAddr = null;
            topAddr = null;
        }
        if (pagetable)
        {
            cstdlib.free(pagetable);
            pagetable = null;
        }

        if (bPageOffsets)
        {
            cstdlib.free(bPageOffsets);
            bPageOffsets = null;
        }

        mark.Dtor();
        if (ConservativeGC.isPrecise)
        {
            if (isLargeObject)
                cstdlib.free(rtinfo);
            else
                is_pointer.Dtor();
        }
        if (isLargeObject)
        {
            nointerior.Dtor();
        }
        else
        {
            freebits.Dtor();
        }
        finals.Dtor();
        structFinals.Dtor();
        noscan.Dtor();
        appendable.Dtor();
    }

    /**
    *
    */
    uint getBits(size_t biti) nothrow
    {
        uint bits;

        if (finals.nbits && finals.test(biti))
            bits |= BlkAttr.FINALIZE;
        if (structFinals.nbits && structFinals.test(biti))
            bits |= BlkAttr.STRUCTFINAL;
        if (noscan.test(biti))
            bits |= BlkAttr.NO_SCAN;
        if (nointerior.nbits && nointerior.test(biti))
            bits |= BlkAttr.NO_INTERIOR;
        if (appendable.test(biti))
            bits |= BlkAttr.APPENDABLE;
        return bits;
    }

    /**
     *
     */
    void clrBits(size_t biti, uint mask) nothrow @nogc
    {
        immutable dataIndex =  biti >> GCBits.BITS_SHIFT;
        immutable bitOffset = biti & GCBits.BITS_MASK;
        immutable keep = ~(GCBits.BITS_1 << bitOffset);

        if (mask & BlkAttr.FINALIZE && finals.nbits)
            finals.data[dataIndex] &= keep;

        if (structFinals.nbits && (mask & BlkAttr.STRUCTFINAL))
            structFinals.data[dataIndex] &= keep;

        if (mask & BlkAttr.NO_SCAN)
            noscan.data[dataIndex] &= keep;
        if (mask & BlkAttr.APPENDABLE)
            appendable.data[dataIndex] &= keep;
        if (nointerior.nbits && (mask & BlkAttr.NO_INTERIOR))
            nointerior.data[dataIndex] &= keep;
    }

    /**
     *
     */
    void setBits(size_t biti, uint mask) nothrow
    {
        // Calculate the mask and bit offset once and then use it to
        // set all of the bits we need to set.
        immutable dataIndex = biti >> GCBits.BITS_SHIFT;
        immutable bitOffset = biti & GCBits.BITS_MASK;
        immutable orWith = GCBits.BITS_1 << bitOffset;

        if (mask & BlkAttr.STRUCTFINAL)
        {
            if (!structFinals.nbits)
                structFinals.alloc(mark.nbits);
            structFinals.data[dataIndex] |= orWith;
        }

        if (mask & BlkAttr.FINALIZE)
        {
            if (!finals.nbits)
                finals.alloc(mark.nbits);
            finals.data[dataIndex] |= orWith;
        }

        if (mask & BlkAttr.NO_SCAN)
        {
            noscan.data[dataIndex] |= orWith;
        }
//        if (mask & BlkAttr.NO_MOVE)
//        {
//            if (!nomove.nbits)
//                nomove.alloc(mark.nbits);
//            nomove.data[dataIndex] |= orWith;
//        }
        if (mask & BlkAttr.APPENDABLE)
        {
            appendable.data[dataIndex] |= orWith;
        }

        if (isLargeObject && (mask & BlkAttr.NO_INTERIOR))
        {
            if (!nointerior.nbits)
                nointerior.alloc(mark.nbits);
            nointerior.data[dataIndex] |= orWith;
        }
    }

    void freePageBits(size_t pagenum, in ref PageBits toFree) nothrow
    {
        assert(!isLargeObject);
        assert(!nointerior.nbits); // only for large objects

        import core.internal.traits : staticIota;
        immutable beg = pagenum * (PAGESIZE / 16 / GCBits.BITS_PER_WORD);
        foreach (i; staticIota!(0, PageBits.length))
        {
            immutable w = toFree[i];
            if (!w) continue;

            immutable wi = beg + i;
            freebits.data[wi] |= w;
            noscan.data[wi] &= ~w;
            appendable.data[wi] &= ~w;
        }

        if (finals.nbits)
        {
            foreach (i; staticIota!(0, PageBits.length))
                if (toFree[i])
                    finals.data[beg + i] &= ~toFree[i];
        }

        if (structFinals.nbits)
        {
            foreach (i; staticIota!(0, PageBits.length))
                if (toFree[i])
                    structFinals.data[beg + i] &= ~toFree[i];
        }
    }

    /**
     * Given a pointer p in the p, return the pagenum.
     */
    size_t pagenumOf(void *p) const nothrow @nogc
    in
    {
        assert(p >= baseAddr);
        assert(p < topAddr);
    }
    do
    {
        return cast(size_t)(p - baseAddr) / PAGESIZE;
    }

    @property bool isFree() const pure nothrow
    {
        return npages == freepages;
    }

    /**
     * Return number of pages necessary for an allocation of the given size
     *
     * returns size_t.max if more than uint.max pages are requested
     * (return type is still size_t to avoid truncation when being used
     *  in calculations, e.g. npages * PAGESIZE)
     */
    static size_t numPages(size_t size) nothrow @nogc
    {
        version (D_LP64)
        {
            if (size > PAGESIZE * cast(size_t)uint.max)
                return size_t.max;
        }
        else
        {
            if (size > size_t.max - PAGESIZE)
                return size_t.max;
        }
        return (size + PAGESIZE - 1) / PAGESIZE;
    }

    void* findBase(void* p) nothrow @nogc
    {
        size_t offset = cast(size_t)(p - baseAddr);
        size_t pn = offset / PAGESIZE;
        Bins   bin = cast(Bins)pagetable[pn];

        // Adjust bit to be at start of allocated memory block
        if (bin < B_NUMSMALL)
        {
            auto baseOff = baseOffset(offset, bin);
            const biti = baseOff >> Pool.ShiftBy.Small;
            if (freebits.test (biti))
                return null;
            return baseAddr + baseOff;
        }
        if (bin == B_PAGE)
        {
            return baseAddr + (offset & (offset.max ^ (PAGESIZE-1)));
        }
        if (bin == B_PAGEPLUS)
        {
            size_t pageOffset = bPageOffsets[pn];
            offset -= pageOffset * PAGESIZE;
            pn -= pageOffset;

            return baseAddr + (offset & (offset.max ^ (PAGESIZE-1)));
        }
        // we are in a B_FREE page
        assert(bin == B_FREE);
        return null;
    }

    size_t slGetSize(void* p) nothrow @nogc
    {
        if (isLargeObject)
            return (cast(LargeObjectPool*)&this).getPages(p) * PAGESIZE;
        else
            return (cast(SmallObjectPool*)&this).getSize(p);
    }

    BlkInfo slGetInfo(void* p) nothrow
    {
        if (isLargeObject)
            return (cast(LargeObjectPool*)&this).getInfo(p);
        else
            return (cast(SmallObjectPool*)&this).getInfo(p);
    }


    void Invariant() const {}

    debug(INVARIANT)
    invariant()
    {
        if (baseAddr)
        {
            //if (baseAddr + npages * PAGESIZE != topAddr)
                //printf("baseAddr = %p, npages = %d, topAddr = %p\n", baseAddr, npages, topAddr);
            assert(baseAddr + npages * PAGESIZE == topAddr);
        }

        if (pagetable !is null)
        {
            for (size_t i = 0; i < npages; i++)
            {
                Bins bin = cast(Bins)pagetable[i];
                assert(bin < B_MAX);
            }
        }
    }

    pragma(inline,true)
    void setPointerBitmapSmall(void* p, size_t s, size_t allocSize, uint attr, const TypeInfo ti) nothrow
    {
        if (!(attr & BlkAttr.NO_SCAN))
            setPointerBitmap(p, s, allocSize, ti, attr);
    }

    pragma(inline,false)
    void setPointerBitmap(void* p, size_t s, size_t allocSize, const TypeInfo ti, uint attr) nothrow
    {
        size_t offset = p - baseAddr;
        //debug(PRINTF) printGCBits(&pool.is_pointer);

        debug(PRINTF)
            printf("Setting a pointer bitmap for %s at %p + %llu\n", debugTypeName(ti).ptr, p, cast(ulong)s);

        if (ti)
        {
            if (attr & BlkAttr.APPENDABLE)
            {
                // an array of classes is in fact an array of pointers
                if (typeid(ti) is typeid(TypeInfo_Class))
                    goto L_conservative;
                s = allocSize;
            }

            auto rtInfo = cast(const(size_t)*)ti.rtInfo();

            if (rtInfo is rtinfoNoPointers)
            {
                debug(PRINTF) printf("\tCompiler generated rtInfo: no pointers\n");
                is_pointer.clrRange(offset/(void*).sizeof, s/(void*).sizeof);
            }
            else if (rtInfo is rtinfoHasPointers)
            {
                debug(PRINTF) printf("\tCompiler generated rtInfo: has pointers\n");
                is_pointer.setRange(offset/(void*).sizeof, s/(void*).sizeof);
            }
            else
            {
                const(size_t)* bitmap = cast (size_t*) rtInfo;
                //first element of rtInfo is the size of the object the bitmap encodes
                size_t element_size = * bitmap;
                bitmap++;
                size_t tocopy;
                if (attr & BlkAttr.APPENDABLE)
                {
                    tocopy = s/(void*).sizeof;
                    is_pointer.copyRangeRepeating(offset/(void*).sizeof, tocopy, bitmap, element_size/(void*).sizeof);
                }
                else
                {
                    tocopy = (s < element_size ? s : element_size)/(void*).sizeof;
                    is_pointer.copyRange(offset/(void*).sizeof, tocopy, bitmap);
                }

                debug(PRINTF) printf("\tSetting bitmap for new object (%s)\n\t\tat %p\t\tcopying from %p + %llu: ",
                                     debugTypeName(ti).ptr, p, bitmap, cast(ulong)element_size);
                debug(PRINTF)
                    for (size_t i = 0; i < element_size/((void*).sizeof); i++)
                        printf("%d", (bitmap[i/(8*size_t.sizeof)] >> (i%(8*size_t.sizeof))) & 1);
                debug(PRINTF) printf("\n");

                if (tocopy * (void*).sizeof < s) // better safe than sorry: if allocated more, assume pointers inside
                {
                    debug(PRINTF) printf("    Appending %d pointer bits\n", s/(void*).sizeof - tocopy);
                    is_pointer.setRange(offset/(void*).sizeof + tocopy, s/(void*).sizeof - tocopy);
                }
            }

            if (s < allocSize)
            {
                offset = (offset + s + (void*).sizeof - 1) & ~((void*).sizeof - 1);
                is_pointer.clrRange(offset/(void*).sizeof, (allocSize - s)/(void*).sizeof);
            }
        }
        else
        {
        L_conservative:
            // limit pointers to actual size of allocation? might fail for arrays that append
            // without notifying the GC
            s = allocSize;

            debug(PRINTF) printf("Allocating a block without TypeInfo\n");
            is_pointer.setRange(offset/(void*).sizeof, s/(void*).sizeof);
        }
        //debug(PRINTF) printGCBits(&pool.is_pointer);
    }
}

struct LargeObjectPool
{
    Pool base;
    alias base this;

    debug(INVARIANT)
    void Invariant()
    {
        //base.Invariant();
        for (size_t n = 0; n < npages; )
        {
            uint np = bPageOffsets[n];
            assert(np > 0 && np <= npages - n);

            if (pagetable[n] == B_PAGE)
            {
                for (uint p = 1; p < np; p++)
                {
                    assert(pagetable[n + p] == B_PAGEPLUS);
                    assert(bPageOffsets[n + p] == p);
                }
            }
            else if (pagetable[n] == B_FREE)
            {
                for (uint p = 1; p < np; p++)
                {
                    assert(pagetable[n + p] == B_FREE);
                }
                assert(bPageOffsets[n + np - 1] == np);
            }
            else
                assert(false);
            n += np;
        }
    }

    /**
     * Allocate n pages from Pool.
     * Returns OPFAIL on failure.
     */
    size_t allocPages(size_t n) nothrow
    {
        if (largestFree < n || searchStart + n > npages)
            return OPFAIL;

        //debug(PRINTF) printf("Pool::allocPages(n = %d)\n", n);
        size_t largest = 0;
        if (pagetable[searchStart] == B_PAGEPLUS)
        {
            searchStart -= bPageOffsets[searchStart]; // jump to B_PAGE
            searchStart += bPageOffsets[searchStart];
        }
        while (searchStart < npages && pagetable[searchStart] == B_PAGE)
            searchStart += bPageOffsets[searchStart];

        for (size_t i = searchStart; i < npages; )
        {
            assert(pagetable[i] == B_FREE);

            auto p = bPageOffsets[i];
            if (p > n)
            {
                setFreePageOffsets(i + n, p - n);
                goto L_found;
            }
            if (p == n)
            {
            L_found:
                pagetable[i] = B_PAGE;
                bPageOffsets[i] = cast(uint) n;
                if (n > 1)
                {
                    memset(&pagetable[i + 1], B_PAGEPLUS, n - 1);
                    for (auto offset = 1; offset < n; offset++)
                        bPageOffsets[i + offset] = cast(uint) offset;
                }
                freepages -= n;
                return i;
            }
            if (p > largest)
                largest = p;

            i += p;
            while (i < npages && pagetable[i] == B_PAGE)
            {
                // we have the size information, so we skip a whole bunch of pages.
                i += bPageOffsets[i];
            }
        }

        // not enough free pages found, remember largest free chunk
        largestFree = largest;
        return OPFAIL;
    }

    /**
     * Free npages pages starting with pagenum.
     */
    void freePages(size_t pagenum, size_t npages) nothrow @nogc
    {
        //memset(&pagetable[pagenum], B_FREE, npages);
        if (pagenum < searchStart)
            searchStart = pagenum;

        for (size_t i = pagenum; i < npages + pagenum; i++)
        {
            assert(pagetable[i] < B_FREE);
            pagetable[i] = B_FREE;
        }
        freepages += npages;
        largestFree = freepages; // invalidate
    }

    /**
     * Set the first and the last entry of a B_FREE block to the size
     */
    void setFreePageOffsets(size_t page, size_t num) nothrow @nogc
    {
        assert(pagetable[page] == B_FREE);
        assert(pagetable[page + num - 1] == B_FREE);
        bPageOffsets[page] = cast(uint)num;
        if (num > 1)
            bPageOffsets[page + num - 1] = cast(uint)num;
    }

    void mergeFreePageOffsets(bool bwd, bool fwd)(size_t page, size_t num) nothrow @nogc
    {
        static if (bwd)
        {
            if (page > 0 && pagetable[page - 1] == B_FREE)
            {
                auto sz = bPageOffsets[page - 1];
                page -= sz;
                num += sz;
            }
        }
        static if (fwd)
        {
            if (page + num < npages && pagetable[page + num] == B_FREE)
                num += bPageOffsets[page + num];
        }
        setFreePageOffsets(page, num);
    }

    /**
     * Get pages of allocation at pointer p in pool.
     */
    size_t getPages(void *p) const nothrow @nogc
    in
    {
        assert(p >= baseAddr);
        assert(p < topAddr);
    }
    do
    {
        if (cast(size_t)p & (PAGESIZE - 1)) // check for interior pointer
            return 0;
        size_t pagenum = pagenumOf(p);
        Bins bin = cast(Bins)pagetable[pagenum];
        if (bin != B_PAGE)
            return 0;
        return bPageOffsets[pagenum];
    }

    /**
    * Get size of allocation at page pn in pool.
    */
    size_t getSize(size_t pn) const nothrow @nogc
    {
        assert(pagetable[pn] == B_PAGE);
        return cast(size_t) bPageOffsets[pn] * PAGESIZE;
    }

    /**
    *
    */
    BlkInfo getInfo(void* p) nothrow
    {
        BlkInfo info;

        size_t offset = cast(size_t)(p - baseAddr);
        size_t pn = offset / PAGESIZE;
        Bins bin = cast(Bins)pagetable[pn];

        if (bin == B_PAGEPLUS)
            pn -= bPageOffsets[pn];
        else if (bin != B_PAGE)
            return info;           // no info for free pages

        info.base = baseAddr + pn * PAGESIZE;
        info.size = getSize(pn);
        info.attr = getBits(pn);
        return info;
    }

    void runFinalizers(in void[] segment) nothrow
    {
        foreach (pn; 0 .. npages)
        {
            Bins bin = cast(Bins)pagetable[pn];
            if (bin > B_PAGE)
                continue;
            size_t biti = pn;

            if (!finals.test(biti))
                continue;

            auto p = sentinel_add(baseAddr + pn * PAGESIZE);
            size_t size = sentinel_size(p, getSize(pn));
            uint attr = getBits(biti);

            if (!rt_hasFinalizerInSegment(p, size, attr, segment))
                continue;

            rt_finalizeFromGC(p, size, attr);

            clrBits(biti, ~BlkAttr.NONE);

            if (pn < searchStart)
                searchStart = pn;

            debug(COLLECT_PRINTF) printf("\tcollecting big %p\n", p);
            //log_free(sentinel_add(p));

            size_t n = 1;
            for (; pn + n < npages; ++n)
                if (pagetable[pn + n] != B_PAGEPLUS)
                    break;
            debug (MEMSTOMP) memset(baseAddr + pn * PAGESIZE, 0xF3, n * PAGESIZE);
            freePages(pn, n);
            mergeFreePageOffsets!(true, true)(pn, n);
        }
    }
}


struct SmallObjectPool
{
    Pool base;
    alias base this;

    /**
    * Get size of pointer p in pool.
    */
    size_t getSize(void *p) const nothrow @nogc
    in
    {
        assert(p >= baseAddr);
        assert(p < topAddr);
    }
    do
    {
        size_t pagenum = pagenumOf(p);
        Bins bin = cast(Bins)pagetable[pagenum];
        assert(bin < B_PAGE);
        if (p != cast(void*)baseOffset(cast(size_t)p, bin)) // check for interior pointer
            return 0;
        const biti = cast(size_t)(p - baseAddr) >> ShiftBy.Small;
        if (freebits.test (biti))
            return 0;
        return binsize[bin];
    }

    BlkInfo getInfo(void* p) nothrow
    {
        BlkInfo info;
        size_t offset = cast(size_t)(p - baseAddr);
        size_t pn = offset / PAGESIZE;
        Bins   bin = cast(Bins)pagetable[pn];

        if (bin >= B_PAGE)
            return info;

        auto base = cast(void*)baseOffset(cast(size_t)p, bin);
        const biti = cast(size_t)(base - baseAddr) >> ShiftBy.Small;
        if (freebits.test (biti))
            return info;

        info.base = base;
        info.size = binsize[bin];
        offset = info.base - baseAddr;
        info.attr = getBits(biti);

        return info;
    }

    void runFinalizers(in void[] segment) nothrow
    {
        foreach (pn; 0 .. npages)
        {
            Bins bin = cast(Bins)pagetable[pn];
            if (bin >= B_PAGE)
                continue;

            immutable size = binsize[bin];
            auto p = baseAddr + pn * PAGESIZE;
            const ptop = p + PAGESIZE - size + 1;
            immutable base = pn * (PAGESIZE/16);
            immutable bitstride = size / 16;

            bool freeBits;
            PageBits toFree;

            for (size_t i; p < ptop; p += size, i += bitstride)
            {
                immutable biti = base + i;

                if (!finals.test(biti))
                    continue;

                auto q = sentinel_add(p);
                uint attr = getBits(biti);
                const ssize = sentinel_size(q, size);
                if (!rt_hasFinalizerInSegment(q, ssize, attr, segment))
                    continue;

                rt_finalizeFromGC(q, ssize, attr);

                freeBits = true;
                toFree.set(i);

                debug(COLLECT_PRINTF) printf("\tcollecting %p\n", p);
                //log_free(sentinel_add(p));

                debug (MEMSTOMP) memset(p, 0xF3, size);
            }

            if (freeBits)
                freePageBits(pn, toFree);
        }
    }

    /**
    * Allocate a page of bin's.
    * Returns:
    *           head of a single linked list of new entries
    */
    List* allocPage(Bins bin) nothrow
    {
        size_t pn;
        for (pn = searchStart; pn < npages; pn++)
            if (pagetable[pn] == B_FREE)
                goto L1;

        return null;

    L1:
        searchStart = pn + 1;
        pagetable[pn] = cast(ubyte)bin;
        freepages--;

        // Convert page to free list
        size_t size = binsize[bin];
        void* p = baseAddr + pn * PAGESIZE;
        auto first = cast(List*) p;

        // ensure 2 <size> bytes blocks are available below ptop, one
        //  being set in the loop, and one for the tail block
        void* ptop = p + PAGESIZE - 2 * size + 1;
        for (; p < ptop; p += size)
        {
            (cast(List *)p).next = cast(List *)(p + size);
            (cast(List *)p).pool = &base;
        }
        (cast(List *)p).next = null;
        (cast(List *)p).pool = &base;
        return first;
    }
}

debug(SENTINEL) {} else // no additional capacity with SENTINEL
unittest // bugzilla 14467
{
    int[] arr = new int[10];
    assert(arr.capacity);
    arr = arr[$..$];
    assert(arr.capacity);
}

unittest // bugzilla 15353
{
    import core.memory : GC;

    static struct Foo
    {
        ~this()
        {
            GC.free(buf); // ignored in finalizer
        }

        void* buf;
    }
    new Foo(GC.malloc(10));
    GC.collect();
}

unittest // bugzilla 15822
{
    import core.memory : GC;

    __gshared ubyte[16] buf;
    static struct Foo
    {
        ~this()
        {
            GC.removeRange(ptr);
            GC.removeRoot(ptr);
        }

        ubyte* ptr;
    }
    GC.addRoot(buf.ptr);
    GC.addRange(buf.ptr, buf.length);
    new Foo(buf.ptr);
    GC.collect();
}

unittest // bugzilla 1180
{
    import core.exception;
    try
    {
        size_t x = size_t.max - 100;
        byte[] big_buf = new byte[x];
    }
    catch (OutOfMemoryError)
    {
    }
}

/* ============================ PRINTF =============================== */

debug(PRINTF_TO_FILE)
{
    private __gshared MonoTime gcStartTick;
    private __gshared FILE* gcx_fh;
    private __gshared bool hadNewline = false;

    private int printf(ARGS...)(const char* fmt, ARGS args) nothrow
    {
        if (!gcx_fh)
            gcx_fh = fopen("gcx.log", "w");
        if (!gcx_fh)
            return 0;

        int len;
        if (MonoTime.ticksPerSecond == 0)
        {
            len = fprintf(gcx_fh, "before init: ");
        }
        else if (hadNewline)
        {
            if (gcStartTick == MonoTime.init)
                gcStartTick = MonoTime.currTime;
            immutable timeElapsed = MonoTime.currTime - gcStartTick;
            immutable secondsAsDouble = timeElapsed.total!"hnsecs" / cast(double)convert!("seconds", "hnsecs")(1);
            len = fprintf(gcx_fh, "%10.6lf: ", secondsAsDouble);
        }
        len += fprintf(gcx_fh, fmt, args);
        fflush(gcx_fh);
        import core.stdc.string;
        hadNewline = fmt && fmt[0] && fmt[strlen(fmt) - 1] == '\n';
        return len;
    }
}

debug(PRINTF) void printFreeInfo(Pool* pool) nothrow
{
    uint nReallyFree;
    foreach (i; 0..pool.npages) {
        if (pool.pagetable[i] >= B_FREE) nReallyFree++;
    }

    printf("Pool %p:  %d really free, %d supposedly free\n", pool, nReallyFree, pool.freepages);
}

debug(PRINTF)
void printGCBits(GCBits* bits)
{
    for (size_t i = 0; i < bits.nwords; i++)
    {
        if (i % 32 == 0) printf("\n\t");
        printf("%x ", bits.data[i]);
    }
    printf("\n");
}

// we can assume the name is always from a literal, so it is zero terminated
debug(PRINTF)
string debugTypeName(const(TypeInfo) ti) nothrow
{
    string name;
    if (ti is null)
        name = "null";
    else if (auto ci = cast(TypeInfo_Class)ti)
        name = ci.name;
    else if (auto si = cast(TypeInfo_Struct)ti)
        name = si.name;
    else if (auto ci = cast(TypeInfo_Const)ti)
        static if (__traits(compiles,ci.base)) // different whether compiled with object.di or object.d
            return debugTypeName(ci.base);
        else
            return debugTypeName(ci.next);
    else
        name = ti.classinfo.name;
    return name;
}

/* ======================= Leak Detector =========================== */

debug (LOGGING)
{
    struct Log
    {
        void*  p;
        size_t size;
        size_t line;
        char*  file;
        void*  parent;

        void print() nothrow
        {
            printf("    p = %p, size = %lld, parent = %p ", p, cast(ulong)size, parent);
            if (file)
            {
                printf("%s(%u)", file, line);
            }
            printf("\n");
        }
    }


    struct LogArray
    {
        size_t dim;
        size_t allocdim;
        Log *data;

        void Dtor() nothrow @nogc
        {
            if (data)
                cstdlib.free(data);
            data = null;
        }

        void reserve(size_t nentries) nothrow @nogc
        {
            assert(dim <= allocdim);
            if (allocdim - dim < nentries)
            {
                allocdim = (dim + nentries) * 2;
                assert(dim + nentries <= allocdim);
                if (!data)
                {
                    data = cast(Log*)cstdlib.malloc(allocdim * Log.sizeof);
                    if (!data && allocdim)
                        onOutOfMemoryErrorNoGC();
                }
                else
                {   Log *newdata;

                    newdata = cast(Log*)cstdlib.malloc(allocdim * Log.sizeof);
                    if (!newdata && allocdim)
                        onOutOfMemoryErrorNoGC();
                    memcpy(newdata, data, dim * Log.sizeof);
                    cstdlib.free(data);
                    data = newdata;
                }
            }
        }


        void push(Log log) nothrow @nogc
        {
            reserve(1);
            data[dim++] = log;
        }

        void remove(size_t i) nothrow @nogc
        {
            memmove(data + i, data + i + 1, (dim - i) * Log.sizeof);
            dim--;
        }


        size_t find(void *p) nothrow @nogc
        {
            for (size_t i = 0; i < dim; i++)
            {
                if (data[i].p == p)
                    return i;
            }
            return OPFAIL; // not found
        }


        void copy(LogArray *from) nothrow @nogc
        {
            if (allocdim < from.dim)
                reserve(from.dim - dim);
            assert(from.dim <= allocdim);
            memcpy(data, from.data, from.dim * Log.sizeof);
            dim = from.dim;
        }
    }

    struct LeakDetector
    {
        Gcx* gcx;
        LogArray current;
        LogArray prev;

        private void initialize(Gcx* gc)
        {
            gcx = gc;
            //debug(PRINTF) printf("+log_init()\n");
            current.reserve(1000);
            prev.reserve(1000);
            //debug(PRINTF) printf("-log_init()\n");
        }


        private void log_malloc(void *p, size_t size) nothrow
        {
            //debug(PRINTF) printf("+log_malloc(p = %p, size = %zd)\n", p, size);
            Log log;

            log.p = p;
            log.size = size;
            log.line = ConservativeGC.line;
            log.file = ConservativeGC.file;
            log.parent = null;

            ConservativeGC.line = 0;
            ConservativeGC.file = null;

            current.push(log);
            //debug(PRINTF) printf("-log_malloc()\n");
        }


        private void log_free(void *p) nothrow @nogc
        {
            //debug(PRINTF) printf("+log_free(%p)\n", p);
            auto i = current.find(p);
            if (i == OPFAIL)
            {
                debug(PRINTF) printf("free'ing unallocated memory %p\n", p);
            }
            else
                current.remove(i);
            //debug(PRINTF) printf("-log_free()\n");
        }


        private void log_collect() nothrow
        {
            //debug(PRINTF) printf("+log_collect()\n");
            // Print everything in current that is not in prev

            debug(PRINTF) printf("New pointers this cycle: --------------------------------\n");
            size_t used = 0;
            for (size_t i = 0; i < current.dim; i++)
            {
                auto j = prev.find(current.data[i].p);
                if (j == OPFAIL)
                    current.data[i].print();
                else
                    used++;
            }

            debug(PRINTF) printf("All roots this cycle: --------------------------------\n");
            for (size_t i = 0; i < current.dim; i++)
            {
                void* p = current.data[i].p;
                if (!gcx.findPool(current.data[i].parent))
                {
                    auto j = prev.find(current.data[i].p);
                    debug(PRINTF) printf(j == OPFAIL ? "N" : " ");
                    current.data[i].print();
                }
            }

            debug(PRINTF) printf("Used = %d-------------------------------------------------\n", used);
            prev.copy(&current);

            debug(PRINTF) printf("-log_collect()\n");
        }


        private void log_parent(void *p, void *parent) nothrow
        {
            //debug(PRINTF) printf("+log_parent()\n");
            auto i = current.find(p);
            if (i == OPFAIL)
            {
                debug(PRINTF) printf("parent'ing unallocated memory %p, parent = %p\n", p, parent);
                Pool *pool;
                pool = gcx.findPool(p);
                assert(pool);
                size_t offset = cast(size_t)(p - pool.baseAddr);
                size_t biti;
                size_t pn = offset / PAGESIZE;
                Bins bin = cast(Bins)pool.pagetable[pn];
                biti = (offset & (PAGESIZE - 1)) >> pool.shiftBy;
                debug(PRINTF) printf("\tbin = %d, offset = x%x, biti = x%x\n", bin, offset, biti);
            }
            else
            {
                current.data[i].parent = parent;
            }
            //debug(PRINTF) printf("-log_parent()\n");
        }
    }
}
else
{
    struct LeakDetector
    {
        static void initialize(Gcx* gcx) nothrow { }
        static void log_malloc(void *p, size_t size) nothrow { }
        static void log_free(void *p) nothrow @nogc { }
        static void log_collect() nothrow { }
        static void log_parent(void *p, void *parent) nothrow { }
    }
}

/* ============================ SENTINEL =============================== */

debug (SENTINEL)
{
    // pre-sentinel must be smaller than 16 bytes so that the same GC bits
    //  are used for the allocated pointer and the user pointer
    // so use uint for both 32 and 64 bit platforms, limiting usage to < 4GB
    const uint  SENTINEL_PRE = 0xF4F4F4F4;
    const ubyte SENTINEL_POST = 0xF5;           // 8 bits
    const uint  SENTINEL_EXTRA = 2 * uint.sizeof + 1;


    inout(uint*)  sentinel_psize(inout void *p) nothrow @nogc { return &(cast(inout uint *)p)[-2]; }
    inout(uint*)  sentinel_pre(inout void *p)   nothrow @nogc { return &(cast(inout uint *)p)[-1]; }
    inout(ubyte*) sentinel_post(inout void *p)  nothrow @nogc { return &(cast(inout ubyte *)p)[*sentinel_psize(p)]; }


    void sentinel_init(void *p, size_t size) nothrow @nogc
    {
        assert(size <= uint.max);
        *sentinel_psize(p) = cast(uint)size;
        *sentinel_pre(p) = SENTINEL_PRE;
        *sentinel_post(p) = SENTINEL_POST;
    }


    void sentinel_Invariant(const void *p) nothrow @nogc
    {
        debug
        {
            assert(*sentinel_pre(p) == SENTINEL_PRE);
            assert(*sentinel_post(p) == SENTINEL_POST);
        }
        else if (*sentinel_pre(p) != SENTINEL_PRE || *sentinel_post(p) != SENTINEL_POST)
            onInvalidMemoryOperationError(); // also trigger in release build
    }

    size_t sentinel_size(const void *p, size_t alloc_size) nothrow @nogc
    {
        return *sentinel_psize(p);
    }

    void *sentinel_add(void *p) nothrow @nogc
    {
        return p + 2 * uint.sizeof;
    }


    void *sentinel_sub(void *p) nothrow @nogc
    {
        return p - 2 * uint.sizeof;
    }
}
else
{
    const uint SENTINEL_EXTRA = 0;


    void sentinel_init(void *p, size_t size) nothrow @nogc
    {
    }


    void sentinel_Invariant(const void *p) nothrow @nogc
    {
    }

    size_t sentinel_size(const void *p, size_t alloc_size) nothrow @nogc
    {
        return alloc_size;
    }

    void *sentinel_add(void *p) nothrow @nogc
    {
        return p;
    }


    void *sentinel_sub(void *p) nothrow @nogc
    {
        return p;
    }
}

debug (MEMSTOMP)
unittest
{
    import core.memory;
    auto p = cast(uint*)GC.malloc(uint.sizeof*5);
    assert(*p == 0xF0F0F0F0);
    p[2] = 0; // First two will be used for free list
    GC.free(p);
    assert(p[4] == 0xF2F2F2F2); // skip List usage, for both 64-bit and 32-bit
}

debug (SENTINEL)
unittest
{
    import core.memory;
    auto p = cast(ubyte*)GC.malloc(1);
    assert(p[-1] == 0xF4);
    assert(p[ 1] == 0xF5);
/*
    p[1] = 0;
    bool thrown;
    try
        GC.free(p);
    catch (Error e)
        thrown = true;
    p[1] = 0xF5;
    assert(thrown);
*/
}

unittest
{
    import core.memory;

    // https://issues.dlang.org/show_bug.cgi?id=9275
    GC.removeRoot(null);
    GC.removeRoot(cast(void*)13);
}

// improve predictability of coverage of code that is eventually not hit by other tests
debug (SENTINEL) {} else // cannot extend with SENTINEL
debug (MARK_PRINTF) {} else // takes forever
unittest
{
    import core.memory;
    auto p = GC.malloc(260 << 20); // new pool has 390 MB
    auto q = GC.malloc(65 << 20);  // next chunk (larger than 64MB to ensure the same pool is used)
    auto r = GC.malloc(65 << 20);  // another chunk in same pool
    assert(p + (260 << 20) == q);
    assert(q + (65 << 20) == r);
    GC.free(q);
    // should trigger "assert(bin == B_FREE);" in mark due to dangling pointer q:
    GC.collect();
    // should trigger "break;" in extendNoSync:
    size_t sz = GC.extend(p, 64 << 20, 66 << 20); // trigger size after p large enough (but limited)
    assert(sz == 325 << 20);
    GC.free(p);
    GC.free(r);
    r = q; // ensure q is not trashed before collection above

    p = GC.malloc(70 << 20); // from the same pool
    q = GC.malloc(70 << 20);
    r = GC.malloc(70 << 20);
    auto s = GC.malloc(70 << 20);
    auto t = GC.malloc(70 << 20); // 350 MB of 390 MB used
    assert(p + (70 << 20) == q);
    assert(q + (70 << 20) == r);
    assert(r + (70 << 20) == s);
    assert(s + (70 << 20) == t);
    GC.free(r); // ensure recalculation of largestFree in nxxt allocPages
    auto z = GC.malloc(75 << 20); // needs new pool

    GC.free(p);
    GC.free(q);
    GC.free(s);
    GC.free(t);
    GC.free(z);
    GC.minimize(); // release huge pool
}

// https://issues.dlang.org/show_bug.cgi?id=19281
debug (SENTINEL) {} else // cannot allow >= 4 GB with SENTINEL
debug (MEMSTOMP) {} else // might take too long to actually touch the memory
version (D_LP64) unittest
{
    static if (__traits(compiles, os_physical_mem))
    {
        // only run if the system has enough physical memory
        size_t sz = 2L^^32;
        //import core.stdc.stdio;
        //printf("availphys = %lld", os_physical_mem());
        if (os_physical_mem() > sz)
        {
            import core.memory;
            GC.collect();
            GC.minimize();
            auto stats = GC.stats();
            auto ptr = GC.malloc(sz, BlkAttr.NO_SCAN);
            auto info = GC.query(ptr);
            //printf("info.size = %lld", info.size);
            assert(info.size >= sz);
            GC.free(ptr);
            GC.minimize();
            auto nstats = GC.stats();
            assert(nstats == stats);
        }
    }
}

// https://issues.dlang.org/show_bug.cgi?id=19522
unittest
{
    import core.memory;

    void test(void* p)
    {
        assert(GC.getAttr(p) == BlkAttr.NO_SCAN);
        assert(GC.setAttr(p + 4, BlkAttr.NO_SCAN) == 0); // interior pointer should fail
        assert(GC.clrAttr(p + 4, BlkAttr.NO_SCAN) == 0); // interior pointer should fail
        GC.free(p);
        assert(GC.query(p).base == null);
        assert(GC.query(p).size == 0);
        assert(GC.addrOf(p) == null);
        assert(GC.sizeOf(p) == 0); // fails
        assert(GC.getAttr(p) == 0);
        assert(GC.setAttr(p, BlkAttr.NO_SCAN) == 0);
        assert(GC.clrAttr(p, BlkAttr.NO_SCAN) == 0);
    }
    void* large = GC.malloc(10000, BlkAttr.NO_SCAN);
    test(large);

    void* small = GC.malloc(100, BlkAttr.NO_SCAN);
    test(small);
}<|MERGE_RESOLUTION|>--- conflicted
+++ resolved
@@ -2499,139 +2499,6 @@
         }
         return IsMarked.unknown;
     }
-<<<<<<< HEAD
-
-
-    /***** Leak Detector ******/
-
-
-    debug (LOGGING)
-    {
-        LogArray current;
-        LogArray prev;
-
-
-        void log_init()
-        {
-            //debug(PRINTF) printf("+log_init()\n");
-            current.reserve(1000);
-            prev.reserve(1000);
-            //debug(PRINTF) printf("-log_init()\n");
-        }
-
-
-        void log_malloc(void *p, size_t size) nothrow
-        {
-            //debug(PRINTF) printf("+log_malloc(p = %p, size = %zd)\n", p, size);
-            Log log;
-
-            log.p = p;
-            log.size = size;
-            log.line = ConservativeGC.line;
-            log.file = ConservativeGC.file;
-            log.parent = null;
-
-            ConservativeGC.line = 0;
-            ConservativeGC.file = null;
-
-            current.push(log);
-            //debug(PRINTF) printf("-log_malloc()\n");
-        }
-
-
-        void log_free(void *p) nothrow @nogc
-        {
-            //debug(PRINTF) printf("+log_free(%p)\n", p);
-            auto i = current.find(p);
-            if (i == OPFAIL)
-            {
-                debug(PRINTF) printf("free'ing unallocated memory %p\n", p);
-            }
-            else
-                current.remove(i);
-            //debug(PRINTF) printf("-log_free()\n");
-        }
-
-
-        void log_collect() nothrow
-        {
-            //debug(PRINTF) printf("+log_collect()\n");
-            // Print everything in current that is not in prev
-
-            debug(PRINTF) printf("New pointers this cycle: --------------------------------\n");
-            size_t used = 0;
-            for (size_t i = 0; i < current.dim; i++)
-            {
-                auto j = prev.find(current.data[i].p);
-                if (j == OPFAIL)
-                    current.data[i].print();
-                else
-                    used++;
-            }
-
-            debug(PRINTF) printf("All roots this cycle: --------------------------------\n");
-            for (size_t i = 0; i < current.dim; i++)
-            {
-                void* p = current.data[i].p;
-                if (!findPool(current.data[i].parent))
-                {
-                    auto j = prev.find(current.data[i].p);
-                    debug(PRINTF) printf(j == OPFAIL ? "N" : " ");
-                    current.data[i].print();
-                }
-            }
-
-            debug(PRINTF) printf("Used = %d-------------------------------------------------\n", used);
-            prev.copy(&current);
-
-            debug(PRINTF) printf("-log_collect()\n");
-        }
-
-
-        void log_parent(void *p, void *parent) nothrow
-        {
-            //debug(PRINTF) printf("+log_parent()\n");
-            auto i = current.find(p);
-            if (i == OPFAIL)
-            {
-                debug(PRINTF) printf("parent'ing unallocated memory %p, parent = %p\n", p, parent);
-                Pool *pool;
-                pool = findPool(p);
-                assert(pool);
-                size_t offset = cast(size_t)(p - pool.baseAddr);
-                size_t biti;
-                size_t pn = offset / PAGESIZE;
-                Bins bin = cast(Bins)pool.pagetable[pn];
-                biti = (offset & notbinsize[bin]);
-                debug(PRINTF) printf("\tbin = %d, offset = x%x, biti = x%x\n", bin, offset, biti);
-            }
-            else
-            {
-                current.data[i].parent = parent;
-            }
-            //debug(PRINTF) printf("-log_parent()\n");
-        }
-
-    }
-    else
-    {
-        void log_init() nothrow { }
-        void log_malloc(void *p, size_t size) nothrow {
-          if (!(g_log_malloc_call is null)) {
-                g_log_malloc_call(p, size);
-            }
-
-        }
-        void log_free(void *p) nothrow @nogc { }
-        void log_collect() nothrow { }
-        void log_parent(void *p, void *parent) nothrow { }
-    }
-=======
->>>>>>> 12cd054b
-}
-
-extern (C) {
-__gshared void function(void *p, size_t size) nothrow g_log_malloc_call = null;
 }
 
 /* ============================ Pool  =============================== */
@@ -3851,10 +3718,21 @@
 }
 else
 {
+    version(WEKA)
+        extern (C) __gshared void function(void *p, size_t size) nothrow g_log_malloc_call = null;
+
     struct LeakDetector
     {
         static void initialize(Gcx* gcx) nothrow { }
-        static void log_malloc(void *p, size_t size) nothrow { }
+        static void log_malloc(void *p, size_t size) nothrow
+        {
+            version(WEKA)
+            {
+                if (!(g_log_malloc_call is null))
+                    g_log_malloc_call(p, size);
+            }
+        }
+
         static void log_free(void *p) nothrow @nogc { }
         static void log_collect() nothrow { }
         static void log_parent(void *p, void *parent) nothrow { }
