/**
 * This code handles backtrace generation using DWARF debug_line section
 * in ELF and Mach-O files for Posix.
 *
 * Reference: http://www.dwarfstd.org/
 *
 * Copyright: Copyright Digital Mars 2015 - 2015.
 * License:   $(HTTP www.boost.org/LICENSE_1_0.txt, Boost License 1.0).
 * Authors:   Yazan Dabain, Sean Kelly
 * Source: $(DRUNTIMESRC src/rt/backtrace/dwarf.d)
 */

module rt.backtrace.dwarf;

version (OSX)
    version = Darwin;
else version (iOS)
    version = Darwin;
else version (TVOS)
    version = Darwin;
else version (WatchOS)
    version = Darwin;

version(CRuntime_Glibc) version = has_backtrace;
else version(FreeBSD) version = has_backtrace;
else version(DragonFlyBSD) version = has_backtrace;
else version(CRuntime_UClibc) version = has_backtrace;
else version(Darwin) version = has_backtrace;

version(has_backtrace):

version (Darwin)
    import rt.backtrace.macho;
else
    import rt.backtrace.elf;

<<<<<<< HEAD
import core.stdc.string : strlen, memchr, memcpy;
=======
import rt.util.container.array;
import core.stdc.string : strlen, memchr;
>>>>>>> 42e555ab

//debug = DwarfDebugMachine;
debug(DwarfDebugMachine) import core.stdc.stdio : printf;

struct Location
{
    const(char)[] file = null; // file is missing directory, but DMD emits directory directly into file
    int line = -1;
    size_t address;
}

int traceHandlerOpApplyImpl(const(void*)[] callstack, scope int delegate(ref size_t, ref const(char[])) dg)
{
    import core.stdc.stdio : snprintf;
    version(linux) import core.sys.linux.execinfo : backtrace_symbols;
    else version(FreeBSD) import core.sys.freebsd.execinfo : backtrace_symbols;
    else version(DragonFlyBSD) import core.sys.dragonflybsd.execinfo : backtrace_symbols;
    else version(Darwin) import core.sys.darwin.execinfo : backtrace_symbols;
    import core.sys.posix.stdlib : free;

version (LDC)
{
    const char** frameListFull = backtrace_symbols(callstack.ptr, cast(int) callstack.length);
    scope(exit) free(cast(void*) frameListFull);

    // See if _d_throw_exception is on the stack. If yes, ignore it and all the
    // druntime internals before it.
    size_t startIdx = 0;
    foreach (size_t i; 0 .. callstack.length) {
        auto s = frameListFull[i];
        if (getMangledFunctionName(s[0 .. strlen(s)]) == "_d_throw_exception") {
            startIdx = i + 1;
            break;
        }
    }

    auto frameList = frameListFull + startIdx;
    callstack = callstack[startIdx .. $];
}
else
{
    const char** frameList = backtrace_symbols(callstack.ptr, cast(int) callstack.length);
    scope(exit) free(cast(void*) frameList);
}

    // find address -> file, line mapping using dwarf debug_line
    Array!Location locations;
    auto image = Image.openSelf();
    if (image.isValid)
    {
        auto debugLineSectionData = image.getDebugLineSectionData();

        if (debugLineSectionData)
        {
            // resolve addresses
            locations.length = callstack.length;
            foreach(size_t i; 0 .. callstack.length)
                locations[i].address = cast(size_t) callstack[i];

<<<<<<< HEAD
            // the DWARF addresses for DSOs are relative
            const isDynamicSharedObject = (file.ehdr.e_type == ET_DYN);
            const baseAddress = (isDynamicSharedObject ? cast(size_t) getMemoryRegionOfExecutable().ptr : 0);

            resolveAddresses(&dbgSection, baseAddress, locations[]);
=======
            resolveAddresses(debugLineSectionData, locations[]);
>>>>>>> 42e555ab
        }
    }

    int ret = 0;
    foreach (size_t i; 0 .. callstack.length)
    {
        char[1536] buffer = void;
        size_t bufferLength = 0;

        void appendToBuffer(Args...)(const(char)* format, Args args)
        {
            const count = snprintf(buffer.ptr + bufferLength, buffer.length - bufferLength, format, args);
            assert(count >= 0);
            bufferLength += count;
            if (bufferLength >= buffer.length)
                bufferLength = buffer.length - 1;
        }

        if (locations.length > 0 && locations[i].line != -1)
        {
            appendToBuffer("%.*s:%d ", cast(int) locations[i].file.length, locations[i].file.ptr, locations[i].line);
        }
        else
        {
            buffer[0 .. 5] = "??:? ";
            bufferLength = 5;
        }

        char[1024] symbolBuffer = void;
        auto symbol = getDemangledSymbol(frameList[i][0 .. strlen(frameList[i])], symbolBuffer);
        if (symbol.length > 0)
            appendToBuffer("%.*s ", cast(int) symbol.length, symbol.ptr);

        static if (size_t.sizeof == 8)
            appendToBuffer("[0x%llx]", callstack[i]);
        else
            appendToBuffer("[0x%x]", callstack[i]);

        auto output = buffer[0 .. bufferLength];
        auto pos = i;
        ret = dg(pos, output);
        if (ret || symbol == "_Dmain") break;
    }
    return ret;
}

private:

// the lifetime of the Location data is the lifetime of the mmapped ElfSection
<<<<<<< HEAD
void resolveAddresses(ElfSection* debugLineSection, size_t baseAddress, Location[] locations) @nogc nothrow
=======
void resolveAddresses(const(ubyte)[] debugLineSectionData, Location[] locations) @nogc nothrow
>>>>>>> 42e555ab
{
    debug(DwarfDebugMachine) import core.stdc.stdio;

    size_t numberOfLocationsFound = 0;

    const(ubyte)[] dbg = debugLineSectionData;
    while (dbg.length > 0)
    {
        debug(DwarfDebugMachine) printf("new debug program\n");
        const lp = readLineNumberProgram(dbg);

        LocationInfo lastLoc = LocationInfo(-1, -1);
        size_t lastAddress = 0x0;

        debug(DwarfDebugMachine) printf("program:\n");
        runStateMachine(lp,
            (size_t address, LocationInfo locInfo, bool isEndSequence)
            {
                address += baseAddress;

                // If loc.line != -1, then it has been set previously.
                // Some implementations (eg. dmd) write an address to
                // the debug data multiple times, but so far I have found
                // that the first occurrence to be the correct one.
                foreach (ref loc; locations) if (loc.line == -1)
                {
                    if (loc.address == address)
                    {
                        debug(DwarfDebugMachine) printf("-- found for [0x%x]:\n", loc.address);
                        debug(DwarfDebugMachine) printf("--   file: %.*s\n", cast(int) lp.fileNames[locInfo.file - 1].length, lp.fileNames[locInfo.file - 1].ptr);
                        debug(DwarfDebugMachine) printf("--   line: %d\n", locInfo.line);
                        loc.file = lp.fileNames[locInfo.file - 1];
                        loc.line = locInfo.line;
                        numberOfLocationsFound++;
                    }
                    else if (loc.address < address && lastAddress < loc.address && lastAddress != 0)
                    {
                        debug(DwarfDebugMachine) printf("-- found for [0x%x]:\n", loc.address);
                        debug(DwarfDebugMachine) printf("--   file: %.*s\n", cast(int) lp.fileNames[lastLoc.file - 1].length, lp.fileNames[lastLoc.file - 1].ptr);
                        debug(DwarfDebugMachine) printf("--   line: %d\n", lastLoc.line);
                        loc.file = lp.fileNames[lastLoc.file - 1];
                        loc.line = lastLoc.line;
                        numberOfLocationsFound++;
                    }
                }

                if (isEndSequence)
                {
                    lastAddress = 0;
                }
                else
                {
                    lastAddress = address;
                    lastLoc = locInfo;
                }

                return numberOfLocationsFound < locations.length;
            }
        );

        if (numberOfLocationsFound == locations.length) return;
    }
}

alias RunStateMachineCallback = bool delegate(size_t, LocationInfo, bool) @nogc nothrow;
bool runStateMachine(ref const(LineNumberProgram) lp, scope RunStateMachineCallback callback) @nogc nothrow
{
    StateMachine machine;
    machine.isStatement = lp.defaultIsStatement;

    const(ubyte)[] program = lp.program;
    while (program.length > 0)
    {
        size_t advanceAddressAndOpIndex(size_t operationAdvance)
        {
            const addressIncrement = lp.minimumInstructionLength * ((machine.operationIndex + operationAdvance) / lp.maximumOperationsPerInstruction);
            machine.address += addressIncrement;
            machine.operationIndex = (machine.operationIndex + operationAdvance) % lp.maximumOperationsPerInstruction;
            return addressIncrement;
        }

        ubyte opcode = program.read!ubyte();
        if (opcode < lp.opcodeBase)
        {
            switch (opcode) with (StandardOpcode)
            {
                case extendedOp:
                    size_t len = cast(size_t) program.readULEB128();
                    ubyte eopcode = program.read!ubyte();

                    switch (eopcode) with (ExtendedOpcode)
                    {
                        case endSequence:
                            machine.isEndSequence = true;
                            debug(DwarfDebugMachine) printf("endSequence 0x%x\n", machine.address);
                            if (!callback(machine.address, LocationInfo(machine.fileIndex, machine.line), true)) return true;
                            machine = StateMachine.init;
                            machine.isStatement = lp.defaultIsStatement;
                            break;

                        case setAddress:
                            size_t address = program.read!size_t();
                            debug(DwarfDebugMachine) printf("setAddress 0x%x\n", address);
                            machine.address = address;
                            machine.operationIndex = 0;
                            break;

                        case defineFile: // TODO: add proper implementation
                            debug(DwarfDebugMachine) printf("defineFile\n");
                            program = program[len - 1 .. $];
                            break;

                        case setDiscriminator:
                            const discriminator = cast(uint) program.readULEB128();
                            debug(DwarfDebugMachine) printf("setDiscriminator %d\n", discriminator);
                            machine.discriminator = discriminator;
                            break;

                        default:
                            // unknown opcode
                            debug(DwarfDebugMachine) printf("unknown extended opcode %d\n", cast(int) eopcode);
                            program = program[len - 1 .. $];
                            break;
                    }

                    break;

                case copy:
                    debug(DwarfDebugMachine) printf("copy 0x%x\n", machine.address);
                    if (!callback(machine.address, LocationInfo(machine.fileIndex, machine.line), false)) return true;
                    machine.isBasicBlock = false;
                    machine.isPrologueEnd = false;
                    machine.isEpilogueBegin = false;
                    machine.discriminator = 0;
                    break;

                case advancePC:
                    const operationAdvance = cast(size_t) readULEB128(program);
                    advanceAddressAndOpIndex(operationAdvance);
                    debug(DwarfDebugMachine) printf("advancePC %d to 0x%x\n", cast(int) operationAdvance, machine.address);
                    break;

                case advanceLine:
                    long ad = readSLEB128(program);
                    machine.line += ad;
                    debug(DwarfDebugMachine) printf("advanceLine %d to %d\n", cast(int) ad, cast(int) machine.line);
                    break;

                case setFile:
                    uint index = cast(uint) readULEB128(program);
                    debug(DwarfDebugMachine) printf("setFile to %d\n", cast(int) index);
                    machine.fileIndex = index;
                    break;

                case setColumn:
                    uint col = cast(uint) readULEB128(program);
                    debug(DwarfDebugMachine) printf("setColumn %d\n", cast(int) col);
                    machine.column = col;
                    break;

                case negateStatement:
                    debug(DwarfDebugMachine) printf("negateStatement\n");
                    machine.isStatement = !machine.isStatement;
                    break;

                case setBasicBlock:
                    debug(DwarfDebugMachine) printf("setBasicBlock\n");
                    machine.isBasicBlock = true;
                    break;

                case constAddPC:
                    const operationAdvance = (255 - lp.opcodeBase) / lp.lineRange;
                    advanceAddressAndOpIndex(operationAdvance);
                    debug(DwarfDebugMachine) printf("constAddPC 0x%x\n", machine.address);
                    break;

                case fixedAdvancePC:
                    const add = program.read!ushort();
                    machine.address += add;
                    machine.operationIndex = 0;
                    debug(DwarfDebugMachine) printf("fixedAdvancePC %d to 0x%x\n", cast(int) add, machine.address);
                    break;

                case setPrologueEnd:
                    machine.isPrologueEnd = true;
                    debug(DwarfDebugMachine) printf("setPrologueEnd\n");
                    break;

                case setEpilogueBegin:
                    machine.isEpilogueBegin = true;
                    debug(DwarfDebugMachine) printf("setEpilogueBegin\n");
                    break;

                case setISA:
                    machine.isa = cast(uint) readULEB128(program);
                    debug(DwarfDebugMachine) printf("setISA %d\n", cast(int) machine.isa);
                    break;

                default:
                    debug(DwarfDebugMachine) printf("unknown opcode %d\n", cast(int) opcode);
                    return false;
            }
        }
        else
        {
            opcode -= lp.opcodeBase;
            const operationAdvance = opcode / lp.lineRange;
            const addressIncrement = advanceAddressAndOpIndex(operationAdvance);
            const lineIncrement = lp.lineBase + (opcode % lp.lineRange);
            machine.line += lineIncrement;

            debug(DwarfDebugMachine) printf("special %d %d to 0x%x line %d\n", cast(int) addressIncrement, cast(int) lineIncrement, machine.address, machine.line);
            if (!callback(machine.address, LocationInfo(machine.fileIndex, machine.line), false)) return true;

            machine.isBasicBlock = false;
            machine.isPrologueEnd = false;
            machine.isEpilogueBegin = false;
            machine.discriminator = 0;
        }
    }

    return true;
}

const(char)[] getMangledFunctionName(const(char)[] btSymbol)
{
    import core.demangle;

    version(linux)
    {
        // format is:  module(_D6module4funcAFZv) [0x00000000]
        // or:         module(_D6module4funcAFZv+0x78) [0x00000000]
        auto bptr = cast(char*) memchr(btSymbol.ptr, '(', btSymbol.length);
        auto eptr = cast(char*) memchr(btSymbol.ptr, ')', btSymbol.length);
        auto pptr = cast(char*) memchr(btSymbol.ptr, '+', btSymbol.length);
    }
    else version(FreeBSD)
    {
        // format is: 0x00000000 <_D6module4funcAFZv+0x78> at module
        auto bptr = cast(char*) memchr(btSymbol.ptr, '<', btSymbol.length);
        auto eptr = cast(char*) memchr(btSymbol.ptr, '>', btSymbol.length);
        auto pptr = cast(char*) memchr(btSymbol.ptr, '+', btSymbol.length);
    }
    else version(DragonFlyBSD)
    {
        // format is: 0x00000000 <_D6module4funcAFZv+0x78> at module
        auto bptr = cast(char*) memchr(btSymbol.ptr, '<', btSymbol.length);
        auto eptr = cast(char*) memchr(btSymbol.ptr, '>', btSymbol.length);
        auto pptr = cast(char*) memchr(btSymbol.ptr, '+', btSymbol.length);
    }
    else version(Darwin)
        return demangle(extractSymbol(btSymbol), buffer[]);

    version (Darwin) {}
    else
    {
        if (pptr && pptr < eptr)
            eptr = pptr;

        size_t symBeg, symEnd;
        if (bptr++ && eptr)
        {
            symBeg = bptr - btSymbol.ptr;
            symEnd = eptr - btSymbol.ptr;
        }

        assert(symBeg <= symEnd);
        assert(symEnd < btSymbol.length);

        return demangle(btSymbol[symBeg .. symEnd], buffer[]);
    }
}

/**
 * Extracts a D mangled symbol from the given string for macOS.
 *
 * The format of the string is:
 * `0   main         0x000000010b054ddb _D6module4funcAFZv + 87`
 *
 * Params:
 *  btSymbol = the string to extract the symbol from, in the format mentioned
 *             above
 *
 * Returns: the extracted symbol or null if the given string did not match the
 *          above format
 */
const(char)[] extractSymbol(const(char)[] btSymbol) @nogc nothrow
{
    auto symbolStart = size_t.max;
    auto symbolEnd = size_t.max;
    bool plus;

    foreach_reverse (i, e ; btSymbol)
    {
        if (e == '+')
        {
            plus = true;
            continue;
        }

        if (plus)
        {
            if (e != ' ')
            {
                if (symbolEnd == size_t.max)
                    symbolEnd = i + 1;

                symbolStart = i;
            }
            else if (symbolEnd != size_t.max)
                break;
        }
    }

    if (symbolStart == size_t.max || symbolEnd == size_t.max)
        return null;

<<<<<<< HEAD
    return btSymbol[symBeg .. symEnd];
}

const(char)[] getDemangledSymbol(const(char)[] btSymbol, ref char[1024] buffer)
{
    import core.demangle;
    return demangle(getMangledFunctionName(btSymbol), buffer[]);
=======
    return btSymbol[symbolStart .. symbolEnd];
>>>>>>> 42e555ab
}

T read(T)(ref const(ubyte)[] buffer) @nogc nothrow
{
    version (X86)         enum hasUnalignedLoads = true;
    else version (X86_64) enum hasUnalignedLoads = true;
    else                  enum hasUnalignedLoads = false;

    static if (hasUnalignedLoads || T.alignof == 1)
    {
        T result = *(cast(T*) buffer.ptr);
    }
    else
    {
        T result = void;
        memcpy(&result, buffer.ptr, T.sizeof);
    }

    buffer = buffer[T.sizeof .. $];
    return result;
}

ulong readULEB128(ref const(ubyte)[] buffer) @nogc nothrow
{
    ulong val = 0;
    uint shift = 0;

    while (true)
    {
        ubyte b = buffer.read!ubyte();

        val |= (b & 0x7f) << shift;
        if ((b & 0x80) == 0) break;
        shift += 7;
    }

    return val;
}

unittest
{
    const(ubyte)[] data = [0xe5, 0x8e, 0x26, 0xDE, 0xAD, 0xBE, 0xEF];
    assert(readULEB128(data) == 624_485);
    assert(data[] == [0xDE, 0xAD, 0xBE, 0xEF]);
}

long readSLEB128(ref const(ubyte)[] buffer) @nogc nothrow
{
    long val = 0;
    uint shift = 0;
    int size = 8 << 3;
    ubyte b;

    while (true)
    {
        b = buffer.read!ubyte();
        val |= (b & 0x7f) << shift;
        shift += 7;
        if ((b & 0x80) == 0)
            break;
    }

    if (shift < size && (b & 0x40) != 0)
        val |= -(1 << shift);

    return val;
}

enum StandardOpcode : ubyte
{
    extendedOp = 0,
    copy = 1,
    advancePC = 2,
    advanceLine = 3,
    setFile = 4,
    setColumn = 5,
    negateStatement = 6,
    setBasicBlock = 7,
    constAddPC = 8,
    fixedAdvancePC = 9,
    setPrologueEnd = 10,
    setEpilogueBegin = 11,
    setISA = 12,
}

enum ExtendedOpcode : ubyte
{
    endSequence = 1,
    setAddress = 2,
    defineFile = 3,
    setDiscriminator = 4,
}

struct StateMachine
{
    size_t address = 0;
    uint operationIndex = 0;
    uint fileIndex = 1;
    uint line = 1;
    uint column = 0;
    bool isStatement;
    bool isBasicBlock = false;
    bool isEndSequence = false;
    bool isPrologueEnd = false;
    bool isEpilogueBegin = false;
    uint isa = 0;
    uint discriminator = 0;
}

struct LocationInfo
{
    int file;
    int line;
}

struct LineNumberProgram
{
    ulong unitLength;
    ushort dwarfVersion;
    ulong headerLength;
    ubyte minimumInstructionLength;
    ubyte maximumOperationsPerInstruction;
    bool defaultIsStatement;
    byte lineBase;
    ubyte lineRange;
    ubyte opcodeBase;
    const(ubyte)[] standardOpcodeLengths;
    Array!(const(char)[]) includeDirectories;
    Array!(const(char)[]) fileNames;
    const(ubyte)[] program;
}

LineNumberProgram readLineNumberProgram(ref const(ubyte)[] data) @nogc nothrow
{
    const originalData = data;

    LineNumberProgram lp;

    bool is64bitDwarf = false;
    lp.unitLength = data.read!uint();
    if (lp.unitLength == uint.max)
    {
        is64bitDwarf = true;
        lp.unitLength = data.read!ulong();
    }

    const dwarfVersionFieldOffset = cast(size_t) (data.ptr - originalData.ptr);
    lp.dwarfVersion = data.read!ushort();
    assert(lp.dwarfVersion < 5, "DWARF v5+ not supported yet");

    lp.headerLength = (is64bitDwarf ? data.read!ulong() : data.read!uint());

    const minimumInstructionLengthFieldOffset = cast(size_t) (data.ptr - originalData.ptr);
    lp.minimumInstructionLength = data.read!ubyte();

    lp.maximumOperationsPerInstruction = (lp.dwarfVersion >= 4 ? data.read!ubyte() : 1);
    lp.defaultIsStatement = (data.read!ubyte() != 0);
    lp.lineBase = data.read!byte();
    lp.lineRange = data.read!ubyte();
    lp.opcodeBase = data.read!ubyte();

    lp.standardOpcodeLengths = data[0 .. lp.opcodeBase - 1];
    data = data[lp.opcodeBase - 1 .. $];

    // A sequence ends with a null-byte.
    static Array!(const(char)[]) readSequence(alias ReadEntry)(ref const(ubyte)[] data)
    {
        static size_t count(const(ubyte)[] data)
        {
            size_t count = 0;
            while (data.length && data[0] != 0)
            {
                ReadEntry(data);
                ++count;
            }
            return count;
        }

        const numEntries = count(data);

        Array!(const(char)[]) result;
        result.length = numEntries;

        foreach (i; 0 .. numEntries)
            result[i] = ReadEntry(data);

        data = data[1 .. $]; // skip over sequence-terminating null

        return result;
    }

    static const(char)[] readIncludeDirectoryEntry(ref const(ubyte)[] data)
    {
        const length = strlen(cast(char*) data.ptr);
        auto result = cast(const(char)[]) data[0 .. length];
        debug(DwarfDebugMachine) printf("dir: %.*s\n", cast(int) length, result.ptr);
        data = data[length + 1 .. $];
        return result;
    }
    lp.includeDirectories = readSequence!readIncludeDirectoryEntry(data);

    static const(char)[] readFileNameEntry(ref const(ubyte)[] data)
    {
        const length = strlen(cast(char*) data.ptr);
        auto result = cast(const(char)[]) data[0 .. length];
        debug(DwarfDebugMachine) printf("file: %.*s\n", cast(int) length, result.ptr);
        data = data[length + 1 .. $];
        data.readULEB128(); // dir index
        data.readULEB128(); // last mod
        data.readULEB128(); // file len
        return result;
    }
    lp.fileNames = readSequence!readFileNameEntry(data);

    const programStart = cast(size_t) (minimumInstructionLengthFieldOffset + lp.headerLength);
    const programEnd = cast(size_t) (dwarfVersionFieldOffset + lp.unitLength);
    lp.program = originalData[programStart .. programEnd];

    data = originalData[programEnd .. $];

    return lp;
}<|MERGE_RESOLUTION|>--- conflicted
+++ resolved
@@ -34,12 +34,8 @@
 else
     import rt.backtrace.elf;
 
-<<<<<<< HEAD
+import rt.util.container.array;
 import core.stdc.string : strlen, memchr, memcpy;
-=======
-import rt.util.container.array;
-import core.stdc.string : strlen, memchr;
->>>>>>> 42e555ab
 
 //debug = DwarfDebugMachine;
 debug(DwarfDebugMachine) import core.stdc.stdio : printf;
@@ -99,15 +95,11 @@
             foreach(size_t i; 0 .. callstack.length)
                 locations[i].address = cast(size_t) callstack[i];
 
-<<<<<<< HEAD
             // the DWARF addresses for DSOs are relative
             const isDynamicSharedObject = (file.ehdr.e_type == ET_DYN);
             const baseAddress = (isDynamicSharedObject ? cast(size_t) getMemoryRegionOfExecutable().ptr : 0);
 
-            resolveAddresses(&dbgSection, baseAddress, locations[]);
-=======
-            resolveAddresses(debugLineSectionData, locations[]);
->>>>>>> 42e555ab
+            resolveAddresses(debugLineSectionData, baseAddress, locations[]);
         }
     }
 
@@ -157,11 +149,7 @@
 private:
 
 // the lifetime of the Location data is the lifetime of the mmapped ElfSection
-<<<<<<< HEAD
-void resolveAddresses(ElfSection* debugLineSection, size_t baseAddress, Location[] locations) @nogc nothrow
-=======
-void resolveAddresses(const(ubyte)[] debugLineSectionData, Location[] locations) @nogc nothrow
->>>>>>> 42e555ab
+void resolveAddresses(const(ubyte)[] debugLineSectionData, size_t baseAddress, Location[] locations) @nogc nothrow
 {
     debug(DwarfDebugMachine) import core.stdc.stdio;
 
@@ -479,17 +467,13 @@
     if (symbolStart == size_t.max || symbolEnd == size_t.max)
         return null;
 
-<<<<<<< HEAD
-    return btSymbol[symBeg .. symEnd];
+    return btSymbol[symbolStart .. symbolEnd];
 }
 
 const(char)[] getDemangledSymbol(const(char)[] btSymbol, ref char[1024] buffer)
 {
     import core.demangle;
     return demangle(getMangledFunctionName(btSymbol), buffer[]);
-=======
-    return btSymbol[symbolStart .. symbolEnd];
->>>>>>> 42e555ab
 }
 
 T read(T)(ref const(ubyte)[] buffer) @nogc nothrow
