--- conflicted
+++ resolved
@@ -12,12 +12,7 @@
 
 module rt.memory;
 
-<<<<<<< HEAD
-import gc.gc;
-=======
-
 import core.memory;
->>>>>>> c0978e93
 import rt.sections;
 
 void initStaticDataGC()
