--- conflicted
+++ resolved
@@ -566,11 +566,6 @@
         else
         {
             // static DSOs are unloaded in reverse order
-<<<<<<< HEAD
-            static if (SharedELF) assert(pdso._tlsSize == _tlsRanges.back.length);
-            _tlsRanges.popBack();
-=======
->>>>>>> c1eb992e
             assert(pdso == _loadedDSOs.back);
             _loadedDSOs.popBack();
         }
