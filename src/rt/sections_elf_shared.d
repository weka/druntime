/**
 * Written in the D programming language.
 * This module provides ELF-specific support for sections with shared libraries.
 *
 * Copyright: Copyright Martin Nowak 2012-2013.
 * License:   $(HTTP www.boost.org/LICENSE_1_0.txt, Boost License 1.0).
 * Authors:   Martin Nowak
 * Source: $(DRUNTIMESRC src/rt/_sections_linux.d)
 */

module rt.sections_elf_shared;

version (CRuntime_Glibc) enum SharedELF = true;
else version (CRuntime_Musl) enum SharedELF = true;
else version (FreeBSD) enum SharedELF = true;
else version (NetBSD) enum SharedELF = true;
else version (DragonFlyBSD) enum SharedELF = true;
else version (CRuntime_UClibc) enum SharedELF = true;
else enum SharedELF = false;

version (OSX) enum SharedDarwin = true;
else enum SharedDarwin = false;

static if (SharedELF || SharedDarwin):

// debug = PRINTF;
import core.memory;
import core.stdc.stdio;
import core.stdc.stdlib : calloc, exit, free, malloc, EXIT_FAILURE;
import core.stdc.string : strlen;
version (linux)
{
    import core.sys.linux.dlfcn;
    import core.sys.linux.elf;
    import core.sys.linux.link;
}
else version (FreeBSD)
{
    import core.sys.freebsd.dlfcn;
    import core.sys.freebsd.sys.elf;
    import core.sys.freebsd.sys.link_elf;
}
else version (OSX)
{
    import core.sys.osx.dlfcn;
    import core.sys.osx.mach.dyld;
    import core.sys.osx.mach.getsect;

    extern(C) intptr_t _dyld_get_image_slide(const mach_header*) nothrow @nogc;
    extern(C) mach_header* _dyld_get_image_header_containing_address(const void *addr) nothrow @nogc;
}
else version (NetBSD)
{
    import core.sys.netbsd.dlfcn;
    import core.sys.netbsd.sys.elf;
    import core.sys.netbsd.sys.link_elf;
}
else version (DragonFlyBSD)
{
    import core.sys.dragonflybsd.dlfcn;
    import core.sys.dragonflybsd.sys.elf;
    import core.sys.dragonflybsd.sys.link_elf;
}
else
{
    static assert(0, "unimplemented");
}
import core.sys.posix.pthread;
import rt.deh;
import rt.dmain2;
import rt.minfo;
import rt.util.container.array;
import rt.util.container.hashtab;

alias DSO SectionGroup;
struct DSO
{
    static int opApply(scope int delegate(ref DSO) dg)
    {
        foreach (dso; _loadedDSOs)
        {
            if (auto res = dg(*dso))
                return res;
        }
        return 0;
    }

    static int opApplyReverse(scope int delegate(ref DSO) dg)
    {
        foreach_reverse (dso; _loadedDSOs)
        {
            if (auto res = dg(*dso))
                return res;
        }
        return 0;
    }

    @property immutable(ModuleInfo*)[] modules() const nothrow @nogc
    {
        return _moduleGroup.modules;
    }

    @property ref inout(ModuleGroup) moduleGroup() inout nothrow @nogc
    {
        return _moduleGroup;
    }

    version (DigitalMars) @property immutable(FuncTable)[] ehTables() const nothrow @nogc
    {
        return null;
    }

    @property inout(void[])[] gcRanges() inout nothrow @nogc
    {
        return _gcRanges[];
    }

private:

    invariant()
    {
        assert(_moduleGroup.modules.length);
<<<<<<< HEAD
        static if (SharedELF)
        {
            assert(_tlsMod || !_tlsSize);
        }
=======
        version (CRuntime_UClibc) {} else
        assert(_tlsMod || !_tlsSize);
>>>>>>> a1d2a288
    }

    ModuleGroup _moduleGroup;
    Array!(void[]) _gcRanges;
    static if (SharedELF)
    {
        size_t _tlsMod;
        size_t _tlsSize;
    }
    else static if (SharedDarwin)
    {
        GetTLSAnchor _getTLSAnchor;
    }
    void** _slot;

    version (Shared)
    {
        Array!(void[]) _codeSegments; // array of code segments
        Array!(DSO*) _deps; // D libraries needed by this DSO
        void* _handle; // corresponding handle
    }
}

/****
 * Boolean flag set to true while the runtime is initialized.
 */
__gshared bool _isRuntimeInitialized;


version (FreeBSD) private __gshared void* dummy_ref;
version (DragonFlyBSD) private __gshared void* dummy_ref;
version (NetBSD) private __gshared void* dummy_ref;

/****
 * Gets called on program startup just before GC is initialized.
 */
void initSections() nothrow @nogc
{
    _isRuntimeInitialized = true;
    // reference symbol to support weak linkage
    version (FreeBSD) dummy_ref = &_d_dso_registry;
    version (DragonFlyBSD) dummy_ref = &_d_dso_registry;
    version (NetBSD) dummy_ref = &_d_dso_registry;
}


/***
 * Gets called on program shutdown just after GC is terminated.
 */
void finiSections() nothrow @nogc
{
    _isRuntimeInitialized = false;
}

alias ScanDG = void delegate(void* pbeg, void* pend) nothrow;

version (Shared)
{
    /***
     * Called once per thread; returns array of thread local storage ranges
     */
    Array!(ThreadDSO)* initTLSRanges() @nogc nothrow
    {
        return &_loadedDSOs;
    }

    void finiTLSRanges(Array!(ThreadDSO)* tdsos) @nogc nothrow
    {
        // Nothing to do here. tdsos used to point to the _loadedDSOs instance
        // in the dying thread's TLS segment and as such is not valid anymore.
        // The memory for the array contents was already reclaimed in
        // cleanupLoadedLibraries().
    }

    void scanTLSRanges(Array!(ThreadDSO)* tdsos, scope ScanDG dg) nothrow
    {
        foreach (ref tdso; *tdsos)
            dg(tdso._tlsRange.ptr, tdso._tlsRange.ptr + tdso._tlsRange.length);
    }

    // interface for core.thread to inherit loaded libraries
    void* pinLoadedLibraries() nothrow @nogc
    {
        auto res = cast(Array!(ThreadDSO)*)calloc(1, Array!(ThreadDSO).sizeof);
        res.length = _loadedDSOs.length;
        foreach (i, ref tdso; _loadedDSOs)
        {
            (*res)[i] = tdso;
            if (tdso._addCnt)
            {
                // Increment the dlopen ref for explicitly loaded libraries to pin them.
                .dlopen(nameForDSO(tdso._pdso), RTLD_LAZY) !is null || assert(0);
                (*res)[i]._addCnt = 1; // new array takes over the additional ref count
            }
        }
        return res;
    }

    void unpinLoadedLibraries(void* p) nothrow @nogc
    {
        auto pary = cast(Array!(ThreadDSO)*)p;
        // In case something failed we need to undo the pinning.
        foreach (ref tdso; *pary)
        {
            if (tdso._addCnt)
            {
                auto handle = tdso._pdso._handle;
                handle !is null || assert(0);
                .dlclose(handle);
            }
        }
        pary.reset();
        .free(pary);
    }

    // Called before TLS ctors are ran, copy over the loaded libraries
    // of the parent thread.
    void inheritLoadedLibraries(void* p) nothrow @nogc
    {
        assert(_loadedDSOs.empty);
        _loadedDSOs.swap(*cast(Array!(ThreadDSO)*)p);
        .free(p);
        foreach (ref dso; _loadedDSOs)
        {
            // the copied _tlsRange corresponds to parent thread
            dso.updateTLSRange();
        }
    }

    // Called after all TLS dtors ran, decrements all remaining dlopen refs.
    void cleanupLoadedLibraries() nothrow @nogc
    {
        foreach (ref tdso; _loadedDSOs)
        {
            if (tdso._addCnt == 0) continue;

            auto handle = tdso._pdso._handle;
            handle !is null || assert(0);
            for (; tdso._addCnt > 0; --tdso._addCnt)
                .dlclose(handle);
        }

        // Free the memory for the array contents.
        _loadedDSOs.reset();
    }
}
else
{
    /***
     * Returns array of thread local storage ranges, lazily allocating it if
     * necessary.
     */
    Array!(void[])* initTLSRanges() nothrow @nogc
    {
        if (!_tlsRanges)
            _tlsRanges = cast(Array!(void[])*)calloc(1, Array!(void[]).sizeof);
        _tlsRanges || assert(0, "Could not allocate TLS range storage");
        return _tlsRanges;
    }

    void finiTLSRanges(Array!(void[])* rngs) nothrow @nogc
    {
        rngs.reset();
        .free(rngs);
    }

    void scanTLSRanges(Array!(void[])* rngs, scope ScanDG dg) nothrow
    {
        foreach (rng; *rngs)
            dg(rng.ptr, rng.ptr + rng.length);
    }
}

private:

// start of linked list for ModuleInfo references
version (FreeBSD) deprecated extern (C) __gshared void* _Dmodule_ref;
version (DragonFlyBSD) deprecated extern (C) __gshared void* _Dmodule_ref;
version (NetBSD) deprecated extern (C) __gshared void* _Dmodule_ref;

version (Shared)
{
    /*
     * Array of thread local DSO metadata for all libraries loaded and
     * initialized in this thread.
     *
     * Note:
     *     A newly spawned thread will inherit these libraries.
     * Note:
     *     We use an array here to preserve the order of
     *     initialization.  If that became a performance issue, we
     *     could use a hash table and enumerate the DSOs during
     *     loading so that the hash table values could be sorted when
     *     necessary.
     */
    struct ThreadDSO
    {
        static if (_pdso.sizeof == 8) alias CntType = uint;
        else static if (_pdso.sizeof == 4) alias CntType = ushort;
        else static assert(0, "unimplemented");

        this(DSO* pdso, CntType refCnt, CntType addCnt)
        {
            _pdso = pdso;
            _refCnt = refCnt;
            _addCnt = addCnt;
            updateTLSRange();
        }

        DSO* _pdso;
        alias _pdso this;

        void[] _tlsRange;
        CntType _refCnt;
        CntType _addCnt;

        // update the _tlsRange for the executing thread
        void updateTLSRange() nothrow @nogc
        {
            static if (SharedELF)
            {
                _tlsRange = getTLSRange(_pdso._tlsMod, _pdso._tlsSize);
            }
            else static if (SharedDarwin)
            {
                _tlsRange = getTLSRange(_pdso._getTLSAnchor());
            }
            else static assert(0, "unimplemented");
        }
    }
    Array!(ThreadDSO) _loadedDSOs;

    /*
     * Set to true during rt_loadLibrary/rt_unloadLibrary calls.
     */
    bool _rtLoading;

    /*
     * Hash table to map the native handle (as returned by dlopen)
     * to the corresponding DSO*, protected by a mutex.
     */
    __gshared pthread_mutex_t _handleToDSOMutex;
    __gshared HashTab!(void*, DSO*) _handleToDSO;

    static if (SharedELF)
    {
        /*
         * Section in executable that contains copy relocations.
         * Might be null when druntime is dynamically loaded by a C host.
         */
        __gshared const(void)[] _copyRelocSection;
    }
}
else
{
    /*
     * Static DSOs loaded by the runtime linker. This includes the
     * executable. These can't be unloaded.
     */
    __gshared Array!(DSO*) _loadedDSOs;

    /*
     * Thread local array that contains TLS memory ranges for each
     * library initialized in this thread.
     */
    Array!(void[])* _tlsRanges;

    enum _rtLoading = false;
}

///////////////////////////////////////////////////////////////////////////////
// Compiler to runtime interface.
///////////////////////////////////////////////////////////////////////////////

version (OSX)
    private alias ImageHeader = mach_header*;
else
    private alias ImageHeader = dl_phdr_info;

extern(C) alias GetTLSAnchor = void* function() nothrow @nogc;

/*
 * This data structure is generated by the compiler, and then passed to
 * _d_dso_registry().
 */
struct CompilerDSOData
{
    size_t _version;                                       // currently 1
    void** _slot;                                          // can be used to store runtime data
    immutable(object.ModuleInfo*)* _minfo_beg, _minfo_end; // array of modules in this object file
    static if (SharedDarwin) GetTLSAnchor _getTLSAnchor;
}

T[] toRange(T)(T* beg, T* end) { return beg[0 .. end - beg]; }

/* For each shared library and executable, the compiler generates code that
 * sets up CompilerDSOData and calls _d_dso_registry().
 * A pointer to that code is inserted into both the .ctors and .dtors
 * segment so it gets called by the loader on startup and shutdown.
 */
extern(C) void _d_dso_registry(void* arg)
{
    auto data = cast(CompilerDSOData*)arg;

    // only one supported currently
    data._version >= 1 || assert(0, "corrupt DSO data version");

    // no backlink => register
    if (*data._slot is null)
    {
        immutable firstDSO = _loadedDSOs.empty;
        if (firstDSO) initLocks();

        DSO* pdso = cast(DSO*).calloc(1, DSO.sizeof);
        assert(typeid(DSO).initializer().ptr is null);
        pdso._slot = data._slot;
        *data._slot = pdso; // store backlink in library record

        auto minfoBeg = data._minfo_beg;
        while (minfoBeg < data._minfo_end && !*minfoBeg) ++minfoBeg;
        auto minfoEnd = minfoBeg;
        while (minfoEnd < data._minfo_end && *minfoEnd) ++minfoEnd;
        pdso._moduleGroup = ModuleGroup(toRange(minfoBeg, minfoEnd));

        version (DigitalMars) pdso._ehTables = toRange(data._deh_beg, data._deh_end);
        static if (SharedDarwin) pdso._getTLSAnchor = data._getTLSAnchor;

        ImageHeader header = void;
        findImageHeaderForAddr(data._slot, &header) || assert(0);

        scanSegments(header, pdso);

        version (Shared)
        {
            auto handle = handleForAddr(data._slot);
            pdso._handle = handle;
            setDSOForHandle(pdso, pdso._handle);

            getDependencies(header, pdso._deps);

            if (!_rtLoading)
            {
                /* This DSO was not loaded by rt_loadLibrary which
                 * happens for all dependencies of an executable or
                 * the first dlopen call from a C program.
                 * In this case we add the DSO to the _loadedDSOs of this
                 * thread with a refCnt of 1 and call the TlsCtors.
                 */
                immutable ushort refCnt = 1, addCnt = 0;
                _loadedDSOs.insertBack(ThreadDSO(pdso, refCnt, addCnt));
            }
        }
        else
        {
            version (LDC)
            {
                // We don't want to depend on __tls_get_addr in non-Shared builds
                // so we can actually link statically, so there must be only one
                // D shared object.
                import core.internal.abort;
                _loadedDSOs.empty ||
                    abort("Only one D shared object allowed for static runtime. " ~
                          "Link with shared runtime via LDC switch '-link-defaultlib-shared'.");
            }
            foreach (p; _loadedDSOs) assert(p !is pdso);
            _loadedDSOs.insertBack(pdso);
            version (OSX)
                auto tlsRange = getTLSRange(data._getTLSAnchor());
            else
                auto tlsRange = getTLSRange(pdso._tlsMod, pdso._tlsSize);
            initTLSRanges().insertBack(tlsRange);
        }

        // don't initialize modules before rt_init was called (see Bugzilla 11378)
        if (_isRuntimeInitialized)
        {
            registerGCRanges(pdso);
            // rt_loadLibrary will run tls ctors, so do this only for dlopen
            immutable runTlsCtors = !_rtLoading;
            runModuleConstructors(pdso, runTlsCtors);
        }
    }
    // has backlink => unregister
    else
    {
        DSO* pdso = cast(DSO*)*data._slot;
        *data._slot = null;

        // don't finalizes modules after rt_term was called (see Bugzilla 11378)
        if (_isRuntimeInitialized)
        {
            // rt_unloadLibrary already ran tls dtors, so do this only for dlclose
            immutable runTlsDtors = !_rtLoading;
            runModuleDestructors(pdso, runTlsDtors);
            unregisterGCRanges(pdso);
            // run finalizers after module dtors (same order as in rt_term)
            version (Shared) runFinalizers(pdso);
        }

        version (Shared)
        {
            if (!_rtLoading)
            {
                /* This DSO was not unloaded by rt_unloadLibrary so we
                 * have to remove it from _loadedDSOs here.
                 */
                foreach (i, ref tdso; _loadedDSOs)
                {
                    if (tdso._pdso == pdso)
                    {
                        _loadedDSOs.remove(i);
                        break;
                    }
                }
            }

            unsetDSOForHandle(pdso, pdso._handle);
        }
        else
        {
            // static DSOs are unloaded in reverse order
            assert(pdso == _loadedDSOs.back);
            _loadedDSOs.popBack();
        }

        freeDSO(pdso);

        // last DSO being unloaded => shutdown registry
        if (_loadedDSOs.empty)
        {
            version (Shared)
            {
                assert(_handleToDSO.empty);
                _handleToDSO.reset();
            }
            finiLocks();
        }
    }
}

///////////////////////////////////////////////////////////////////////////////
// dynamic loading
///////////////////////////////////////////////////////////////////////////////

// Shared D libraries are only supported when linking against a shared druntime library.

version (Shared)
{
    ThreadDSO* findThreadDSO(DSO* pdso) nothrow @nogc
    {
        foreach (ref tdata; _loadedDSOs)
            if (tdata._pdso == pdso) return &tdata;
        return null;
    }

    void incThreadRef(DSO* pdso, bool incAdd)
    {
        if (auto tdata = findThreadDSO(pdso)) // already initialized
        {
            if (incAdd && ++tdata._addCnt > 1) return;
            ++tdata._refCnt;
        }
        else
        {
            foreach (dep; pdso._deps)
                incThreadRef(dep, false);
            immutable ushort refCnt = 1, addCnt = incAdd ? 1 : 0;
            _loadedDSOs.insertBack(ThreadDSO(pdso, refCnt, addCnt));
            pdso._moduleGroup.runTlsCtors();
        }
    }

    void decThreadRef(DSO* pdso, bool decAdd)
    {
        auto tdata = findThreadDSO(pdso);
        tdata !is null || assert(0);
        !decAdd || tdata._addCnt > 0 || assert(0, "Mismatching rt_unloadLibrary call.");

        if (decAdd && --tdata._addCnt > 0) return;
        if (--tdata._refCnt > 0) return;

        pdso._moduleGroup.runTlsDtors();
        foreach (i, ref td; _loadedDSOs)
            if (td._pdso == pdso) _loadedDSOs.remove(i);
        foreach (dep; pdso._deps)
            decThreadRef(dep, false);
    }

    extern(C) void* rt_loadLibrary(const char* name)
    {
        immutable save = _rtLoading;
        _rtLoading = true;
        scope (exit) _rtLoading = save;

        auto handle = .dlopen(name, RTLD_LAZY);
        if (handle is null) return null;

        // if it's a D library
        if (auto pdso = dsoForHandle(handle))
            incThreadRef(pdso, true);
        return handle;
    }

    extern(C) int rt_unloadLibrary(void* handle)
    {
        if (handle is null) return false;

        immutable save = _rtLoading;
        _rtLoading = true;
        scope (exit) _rtLoading = save;

        // if it's a D library
        if (auto pdso = dsoForHandle(handle))
            decThreadRef(pdso, true);
        return .dlclose(handle) == 0;
    }
}

///////////////////////////////////////////////////////////////////////////////
// helper functions
///////////////////////////////////////////////////////////////////////////////

void initLocks() nothrow @nogc
{
    version (Shared)
    {
        !pthread_mutex_init(&_handleToDSOMutex, null) || assert(0);
    }
}

void finiLocks() nothrow @nogc
{
    version (Shared)
    {
        !pthread_mutex_destroy(&_handleToDSOMutex) || assert(0);
    }
}

void runModuleConstructors(DSO* pdso, bool runTlsCtors)
{
    pdso._moduleGroup.sortCtors();
    pdso._moduleGroup.runCtors();
    if (runTlsCtors) pdso._moduleGroup.runTlsCtors();
}

void runModuleDestructors(DSO* pdso, bool runTlsDtors)
{
    if (runTlsDtors) pdso._moduleGroup.runTlsDtors();
    pdso._moduleGroup.runDtors();
}

void registerGCRanges(DSO* pdso) nothrow @nogc
{
    foreach (rng; pdso._gcRanges)
        GC.addRange(rng.ptr, rng.length);
}

void unregisterGCRanges(DSO* pdso) nothrow @nogc
{
    foreach (rng; pdso._gcRanges)
        GC.removeRange(rng.ptr);
}

version (Shared) void runFinalizers(DSO* pdso)
{
    foreach (seg; pdso._codeSegments)
        GC.runFinalizers(seg);
}

void freeDSO(DSO* pdso) nothrow @nogc
{
    pdso._gcRanges.reset();
    version (Shared)
    {
        pdso._codeSegments.reset();
        pdso._deps.reset();
        pdso._handle = null;
    }
    .free(pdso);
}

version (Shared)
{
@nogc nothrow:
    const(char)* nameForDSO(in DSO* pdso)
    {
        return nameForAddr(pdso._slot);
    }

    const(char)* nameForAddr(in void* addr)
    {
        Dl_info info = void;
        dladdr(addr, &info) || assert(0);
        return info.dli_fname;
    }

    DSO* dsoForHandle(void* handle) nothrow @nogc
    {
        DSO* pdso;
        !pthread_mutex_lock(&_handleToDSOMutex) || assert(0);
        if (auto ppdso = handle in _handleToDSO)
            pdso = *ppdso;
        !pthread_mutex_unlock(&_handleToDSOMutex) || assert(0);
        return pdso;
    }

    void setDSOForHandle(DSO* pdso, void* handle) nothrow @nogc
    {
        !pthread_mutex_lock(&_handleToDSOMutex) || assert(0);
        assert(handle !in _handleToDSO);
        _handleToDSO[handle] = pdso;
        !pthread_mutex_unlock(&_handleToDSOMutex) || assert(0);
    }

    void unsetDSOForHandle(DSO* pdso, void* handle) nothrow @nogc
    {
        !pthread_mutex_lock(&_handleToDSOMutex) || assert(0);
        assert(_handleToDSO[handle] == pdso);
        _handleToDSO.remove(handle);
        !pthread_mutex_unlock(&_handleToDSOMutex) || assert(0);
    }

    static if(SharedELF) void getDependencies(in ref dl_phdr_info info, ref Array!(DSO*) deps) nothrow @nogc
    {
        // get the entries of the .dynamic section
        ElfW!"Dyn"[] dyns;
        foreach (ref phdr; info.dlpi_phdr[0 .. info.dlpi_phnum])
        {
            if (phdr.p_type == PT_DYNAMIC)
            {
                auto p = cast(ElfW!"Dyn"*)(info.dlpi_addr + phdr.p_vaddr);
                dyns = p[0 .. phdr.p_memsz / ElfW!"Dyn".sizeof];
                break;
            }
        }
        // find the string table which contains the sonames
        const(char)* strtab;
        foreach (dyn; dyns)
        {
            if (dyn.d_tag == DT_STRTAB)
            {
                version (CRuntime_Musl)
                    strtab = cast(const(char)*)(info.dlpi_addr + dyn.d_un.d_ptr); // relocate
                else version (linux)
                    strtab = cast(const(char)*)dyn.d_un.d_ptr;
                else version (FreeBSD)
                    strtab = cast(const(char)*)(info.dlpi_addr + dyn.d_un.d_ptr); // relocate
                else version (NetBSD)
                    strtab = cast(const(char)*)(info.dlpi_addr + dyn.d_un.d_ptr); // relocate
                else version (DragonFlyBSD)
                    strtab = cast(const(char)*)(info.dlpi_addr + dyn.d_un.d_ptr); // relocate
                else
                    static assert(0, "unimplemented");
                break;
            }
        }
        foreach (dyn; dyns)
        {
            immutable tag = dyn.d_tag;
            if (!(tag == DT_NEEDED || tag == DT_AUXILIARY || tag == DT_FILTER))
                continue;

            // soname of the dependency
            auto name = strtab + dyn.d_un.d_val;
            // get handle without loading the library
            auto handle = handleForName(name);
            // the runtime linker has already loaded all dependencies
            if (handle is null) assert(0);
            // if it's a D library
            if (auto pdso = dsoForHandle(handle))
                deps.insertBack(pdso); // append it to the dependencies
        }
    }
    else static if(SharedDarwin) void getDependencies(in ImageHeader info, ref Array!(DSO*) deps)
    {
        // FIXME: Not implemented yet.
    }

    void* handleForName(const char* name) nothrow @nogc
    {
        auto handle = .dlopen(name, RTLD_NOLOAD | RTLD_LAZY);
        if (handle !is null) .dlclose(handle); // drop reference count
        return handle;
    }
}

///////////////////////////////////////////////////////////////////////////////
// Elf program header iteration
///////////////////////////////////////////////////////////////////////////////

/************
 * Scan segments in the image header and store
 * the TLS and writeable data segments in *pdso.
 */
static if (SharedELF) void scanSegments(in ref dl_phdr_info info, DSO* pdso) nothrow @nogc
{
    foreach (ref phdr; info.dlpi_phdr[0 .. info.dlpi_phnum])
    {
        switch (phdr.p_type)
        {
        case PT_LOAD:
            if (phdr.p_flags & PF_W) // writeable data segment
            {
                auto beg = cast(void*)(info.dlpi_addr + phdr.p_vaddr);
                pdso._gcRanges.insertBack(beg[0 .. phdr.p_memsz]);
            }
            version (Shared) if (phdr.p_flags & PF_X) // code segment
            {
                auto beg = cast(void*)(info.dlpi_addr + phdr.p_vaddr);
                pdso._codeSegments.insertBack(beg[0 .. phdr.p_memsz]);
            }
            break;

        case PT_TLS: // TLS segment
            assert(!pdso._tlsSize); // is unique per DSO
            version (CRuntime_UClibc)
            {
                // uClibc doesn't provide a 'dlpi_tls_modid' definition
            }
            else
                pdso._tlsMod = info.dlpi_tls_modid;
            pdso._tlsSize = phdr.p_memsz;

            // align to multiple of size_t to avoid misaligned scanning
            // (size is subtracted from TCB address to get base of TLS)
            immutable mask = size_t.sizeof - 1;
            pdso._tlsSize = (pdso._tlsSize + mask) & ~mask;
            break;

        default:
            break;
        }
    }
}
else static if (SharedDarwin) void scanSegments(mach_header* info, DSO* pdso)
{
    import rt.mach_utils;

    immutable slide = _dyld_get_image_slide(info);
    foreach (e; dataSections)
    {
        auto sect = getSection(info, slide, e.seg, e.sect);
        if (sect != null)
            pdso._gcRanges.insertBack((cast(void*)sect.ptr)[0 .. sect.length]);
    }

    version (Shared)
    {
        auto text = getSection(info, slide, "__TEXT", "__text");
        if (!text) {
            assert(0, "Failed to get text section.");
        }
        pdso._codeSegments.insertBack(cast(void[])text);
    }
}

/**************************
 * Input:
 *      result  where the output is to be written; dl_phdr_info is a Linux struct
 * Returns:
 *      true if found, and *result is filled in
 * References:
 *      http://linux.die.net/man/3/dl_iterate_phdr
 */
version (linux) bool findImageHeaderForAddr(in void* addr, dl_phdr_info* result=null) nothrow @nogc
{
    static struct DG { const(void)* addr; dl_phdr_info* result; }

    extern(C) int callback(dl_phdr_info* info, size_t sz, void* arg) nothrow @nogc
    {
        auto p = cast(DG*)arg;
        if (findSegmentForAddr(*info, p.addr))
        {
            if (p.result !is null) *p.result = *info;
            return 1; // break;
        }
        return 0; // continue iteration
    }

    auto dg = DG(addr, result);

    /* Linux function that walks through the list of an application's shared objects and
     * calls 'callback' once for each object, until either all shared objects
     * have been processed or 'callback' returns a nonzero value.
     */
    return dl_iterate_phdr(&callback, &dg) != 0;
}
else version (FreeBSD) bool findImageHeaderForAddr(in void* addr, dl_phdr_info* result=null) nothrow @nogc
{
    return !!_rtld_addr_phdr(addr, result);
}
else version (OSX) bool findImageHeaderForAddr(in void* addr, mach_header** result=null) nothrow @nogc
{
    auto header = _dyld_get_image_header_containing_address(addr);
    if (result) *result = header;
    return !!header;
}
else version (NetBSD) bool findImageHeaderForAddr(in void* addr, dl_phdr_info* result=null) nothrow @nogc
{
    static struct DG { const(void)* addr; dl_phdr_info* result; }

    extern(C) int callback(dl_phdr_info* info, size_t sz, void* arg) nothrow @nogc
    {
        auto p = cast(DG*)arg;
        if (findSegmentForAddr(*info, p.addr))
        {
            if (p.result !is null) *p.result = *info;
            return 1; // break;
        }
        return 0; // continue iteration
    }
    auto dg = DG(addr, result);
    return dl_iterate_phdr(&callback, &dg) != 0;
}
else version (DragonFlyBSD) bool findDSOInfoForAddr(in void* addr, dl_phdr_info* result=null) nothrow @nogc
{
    return !!_rtld_addr_phdr(addr, result);
}

/*********************************
 * Determine if 'addr' lies within shared object 'info'.
 * If so, return true and fill in 'result' with the corresponding ELF program header.
 */
static if (SharedELF) bool findSegmentForAddr(in ref dl_phdr_info info, in void* addr, ElfW!"Phdr"* result=null) nothrow @nogc
{
    if (addr < cast(void*)info.dlpi_addr) // less than base address of object means quick reject
        return false;

    foreach (ref phdr; info.dlpi_phdr[0 .. info.dlpi_phnum])
    {
        auto beg = cast(void*)(info.dlpi_addr + phdr.p_vaddr);
        if (cast(size_t)(addr - beg) < phdr.p_memsz)
        {
            if (result !is null) *result = phdr;
            return true;
        }
    }
    return false;
}

version (linux) import core.sys.linux.errno : program_invocation_name;
// should be in core.sys.freebsd.stdlib
version (FreeBSD) extern(C) const(char)* getprogname() nothrow @nogc;
version (OSX) extern(C) const(char)* getprogname() nothrow @nogc;
version (DragonFlyBSD) extern(C) const(char)* getprogname() nothrow @nogc;
version (NetBSD) extern(C) const(char)* getprogname() nothrow @nogc;

@property const(char)* progname() nothrow @nogc
{
    version (linux) return program_invocation_name;
    version (FreeBSD) return getprogname();
    version (OSX) return getprogname();
    version (DragonFlyBSD) return getprogname();
    version (NetBSD) return getprogname();
}

const(char)[] dsoName(const char* dlpi_name) nothrow @nogc
{
    // the main executable doesn't have a name in its dlpi_name field
    const char* p = dlpi_name[0] != 0 ? dlpi_name : progname;
    return p[0 .. strlen(p)];
}

/**************************
 * Input:
 *      addr  an internal address of a DSO
 * Returns:
 *      the dlopen handle for that DSO or null if addr is not within a loaded DSO
 */
version (Shared) void* handleForAddr(void* addr) nothrow @nogc
{
    Dl_info info = void;
    if (dladdr(addr, &info) != 0)
        return handleForName(info.dli_fname);
    return null;
}

///////////////////////////////////////////////////////////////////////////////
// TLS module helper
///////////////////////////////////////////////////////////////////////////////


/*
 * Returns: the TLS memory range for a given module and the calling
 * thread or null if that module has no TLS.
 *
 * Note: This will cause the TLS memory to be eagerly allocated.
 */
struct tls_index
{
    size_t ti_module;
    size_t ti_offset;
}

version (OSX)
{
    extern(C) void _d_dyld_getTLSRange(void*, void**, size_t*) nothrow @nogc;
    private align(16) ubyte dummyTlsSymbol = 42;
    // By initalizing dummyTlsSymbol with something non-zero and aligning
    // to 16-bytes, section __thread_data will be aligned as a workaround
    // for https://github.com/ldc-developers/ldc/issues/1252

    void[] getTLSRange(void *tlsSymbol) nothrow @nogc
    {
        void* start = null;
        size_t size = 0;
        _d_dyld_getTLSRange(tlsSymbol, &start, &size);
        assert(start && size, "Could not determine TLS range.");
        return start[0 .. size];
    }
}
else
{
version(LDC)
{
    version(PPC)
    {
        extern(C) void* __tls_get_addr_opt(tls_index* ti) nothrow @nogc;
        alias __tls_get_addr = __tls_get_addr_opt;
    }
    else version(PPC64)
    {
        extern(C) void* __tls_get_addr_opt(tls_index* ti) nothrow @nogc;
        alias __tls_get_addr = __tls_get_addr_opt;
    }
    else
        extern(C) void* __tls_get_addr(tls_index* ti) nothrow @nogc;
}
else
extern(C) void* __tls_get_addr(tls_index* ti) nothrow @nogc;

/* The dynamic thread vector (DTV) pointers may point 0x8000 past the start of
 * each TLS block. This is at least true for PowerPC and Mips platforms.
 * See: https://sourceware.org/git/?p=glibc.git;a=blob;f=sysdeps/powerpc/dl-tls.h;h=f7cf6f96ebfb505abfd2f02be0ad0e833107c0cd;hb=HEAD#l34
 *      https://sourceware.org/git/?p=glibc.git;a=blob;f=sysdeps/mips/dl-tls.h;h=93a6dc050cb144b9f68b96fb3199c60f5b1fcd18;hb=HEAD#l32
 */
version(X86)
    enum TLS_DTV_OFFSET = 0x;
else version(X86_64)
    enum TLS_DTV_OFFSET = 0x;
else version(ARM)
    enum TLS_DTV_OFFSET = 0x;
else version(AArch64)
    enum TLS_DTV_OFFSET = 0x;
else version(SPARC)
    enum TLS_DTV_OFFSET = 0x;
else version(SPARC64)
    enum TLS_DTV_OFFSET = 0x;
else version(PPC)
    enum TLS_DTV_OFFSET = 0x8000;
else version(PPC64)
    enum TLS_DTV_OFFSET = 0x8000;
else version(MIPS32)
    enum TLS_DTV_OFFSET = 0x8000;
else version(MIPS64)
    enum TLS_DTV_OFFSET = 0x8000;
else
    static assert( false, "Platform not supported." );

// We do not want to depend on __tls_get_addr for non-Shared builds to support
// linking against a static C runtime.
version (X86)    version = X86_Any;
version (X86_64) version = X86_Any;
version (Shared) {} else version (linux) version (X86_Any)
    version = Static_Linux_X86_Any;

void[] getTLSRange(size_t mod, size_t sz) nothrow @nogc
{
    version (Static_Linux_X86_Any)
    {
        version (X86)
            static void* endOfBlock() nothrow @nogc { asm nothrow @nogc { naked; mov EAX, GS:[0]; ret; } }
        else version (X86_64)
            static void* endOfBlock() nothrow @nogc { asm nothrow @nogc { naked; mov RAX, FS:[0]; ret; } }

        // FIXME: It is unclear whether aligning the area down to the next
        // double-word is necessary and if so, on what systems, but at least
        // some implementations seem to do it.
        version (none)
        {
            immutable mask = (2 * size_t.sizeof) - 1;
            sz = (sz + mask) & ~mask;
        }

        return (endOfBlock() - sz)[0 .. sz];
    }
    else
    {
        if (mod == 0)
            return null;

        // base offset
        auto ti = tls_index(mod, 0);
        return (__tls_get_addr(&ti)-TLS_DTV_OFFSET)[0 .. sz];
    }
}
}<|MERGE_RESOLUTION|>--- conflicted
+++ resolved
@@ -120,15 +120,11 @@
     invariant()
     {
         assert(_moduleGroup.modules.length);
-<<<<<<< HEAD
+        version (CRuntime_UClibc) {} else
         static if (SharedELF)
         {
             assert(_tlsMod || !_tlsSize);
         }
-=======
-        version (CRuntime_UClibc) {} else
-        assert(_tlsMod || !_tlsSize);
->>>>>>> a1d2a288
     }
 
     ModuleGroup _moduleGroup;
