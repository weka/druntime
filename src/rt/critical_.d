/**
 * Implementation of support routines for synchronized blocks.
 *
 * Copyright: Copyright Digital Mars 2000 - 2011.
 * License:   $(WEB www.boost.org/LICENSE_1_0.txt, Boost License 1.0).
 * Authors:   Walter Bright, Sean Kelly
 */

/*          Copyright Digital Mars 2000 - 2011.
 * Distributed under the Boost Software License, Version 1.0.
 *    (See accompanying file LICENSE or copy at
 *          http://www.boost.org/LICENSE_1_0.txt)
 */
module rt.critical_;

private
{
    debug(PRINTF) import core.stdc.stdio;
    import core.stdc.stdlib;

    version( linux )
    {
        version = USE_PTHREADS;
    }
    else version( FreeBSD )
    {
        version = USE_PTHREADS;
    }
    else version( OSX )
    {
        version = USE_PTHREADS;
    }
    else version( Solaris )
    {
        version = USE_PTHREADS;
    }
    else version( Android )
    {
        version = USE_PTHREADS;
    }

    version( Windows )
    {
        import core.sys.windows.windows;

        /* We don't initialize critical sections unless we actually need them.
         * So keep a linked list of the ones we do use, and in the static destructor
         * code, walk the list and release them.
         */
        struct D_CRITICAL_SECTION
        {
            D_CRITICAL_SECTION *next;
            CRITICAL_SECTION cs;
        }
    }
    else version( USE_PTHREADS )
    {
        import core.sys.posix.pthread;

        /* We don't initialize critical sections unless we actually need them.
         * So keep a linked list of the ones we do use, and in the static destructor
         * code, walk the list and release them.
         */
        struct D_CRITICAL_SECTION
        {
            D_CRITICAL_SECTION *next;
            pthread_mutex_t cs;
        }
    }
    else
    {
        static assert(0, "Unsupported platform");
    }
}


/* ================================= Win32 ============================ */

version( Windows )
{
<<<<<<< HEAD
    version (DigitalMars) version (Win32)
=======
    version (CRuntime_DigitalMars)
>>>>>>> 86d49cfb
        pragma(lib, "snn.lib");

    /******************************************
     * Enter/exit critical section.
     */

    static __gshared D_CRITICAL_SECTION *dcs_list;
    static __gshared D_CRITICAL_SECTION critical_section;
    static __gshared int inited;

    extern (C) void _d_criticalenter(D_CRITICAL_SECTION *dcs)
    {
        if (!dcs_list)
        {
            _STI_critical_init();
            atexit(&_STD_critical_term);
        }
        debug(PRINTF) printf("_d_criticalenter(dcs = x%x)\n", dcs);
        if (!dcs.next)
        {
            EnterCriticalSection(&critical_section.cs);
            if (!dcs.next) // if, in the meantime, another thread didn't set it
            {
                dcs.next = dcs_list;
                dcs_list = dcs;
                InitializeCriticalSection(&dcs.cs);
            }
            LeaveCriticalSection(&critical_section.cs);
        }
        EnterCriticalSection(&dcs.cs);
    }

    extern (C) void _d_criticalexit(D_CRITICAL_SECTION *dcs)
    {
        debug(PRINTF) printf("_d_criticalexit(dcs = x%x)\n", dcs);
        LeaveCriticalSection(&dcs.cs);
    }

    extern (C) void _STI_critical_init()
    {
        if (!inited)
        {
            debug(PRINTF) printf("_STI_critical_init()\n");
            InitializeCriticalSection(&critical_section.cs);
            dcs_list = &critical_section;
            inited = 1;
        }
    }

    extern (C) void _STD_critical_term()
    {
        if (inited)
        {
            debug(PRINTF) printf("_STI_critical_term()\n");
            while (dcs_list)
            {
                debug(PRINTF) printf("\tlooping... %x\n", dcs_list);
                DeleteCriticalSection(&dcs_list.cs);
                dcs_list = dcs_list.next;
            }
            inited = 0;
        }
    }
}

/* ================================= linux ============================ */

version( USE_PTHREADS )
{
    /******************************************
     * Enter/exit critical section.
     */

    static __gshared D_CRITICAL_SECTION *dcs_list;
    static __gshared D_CRITICAL_SECTION critical_section;
    static __gshared pthread_mutexattr_t _criticals_attr;

    extern (C) void _d_criticalenter(D_CRITICAL_SECTION *dcs)
    {
        if (!dcs_list)
        {
            _STI_critical_init();
            atexit(&_STD_critical_term);
        }
        debug(PRINTF) printf("_d_criticalenter(dcs = x%x)\n", dcs);
        if (!dcs.next)
        {
            pthread_mutex_lock(&critical_section.cs);
            if (!dcs.next) // if, in the meantime, another thread didn't set it
            {
                dcs.next = dcs_list;
                dcs_list = dcs;
                pthread_mutex_init(&dcs.cs, &_criticals_attr);
            }
            pthread_mutex_unlock(&critical_section.cs);
        }
        pthread_mutex_lock(&dcs.cs);
    }

    extern (C) void _d_criticalexit(D_CRITICAL_SECTION *dcs)
    {
        debug(PRINTF) printf("_d_criticalexit(dcs = x%x)\n", dcs);
        pthread_mutex_unlock(&dcs.cs);
    }

    extern (C) void _STI_critical_init()
    {
        if (!dcs_list)
        {
            debug(PRINTF) printf("_STI_critical_init()\n");
            pthread_mutexattr_init(&_criticals_attr);
            pthread_mutexattr_settype(&_criticals_attr, PTHREAD_MUTEX_RECURSIVE);

            // The global critical section doesn't need to be recursive
            pthread_mutex_init(&critical_section.cs, null);
            dcs_list = &critical_section;
        }
    }

    extern (C) void _STD_critical_term()
    {
        if (dcs_list)
        {
            debug(PRINTF) printf("_STI_critical_term()\n");
            while (dcs_list)
            {
                debug(PRINTF) printf("\tlooping... %x\n", dcs_list);
                pthread_mutex_destroy(&dcs_list.cs);
                dcs_list = dcs_list.next;
            }
        }
    }
}
<|MERGE_RESOLUTION|>--- conflicted
+++ resolved
@@ -78,11 +78,7 @@
 
 version( Windows )
 {
-<<<<<<< HEAD
-    version (DigitalMars) version (Win32)
-=======
     version (CRuntime_DigitalMars)
->>>>>>> 86d49cfb
         pragma(lib, "snn.lib");
 
     /******************************************
