--- conflicted
+++ resolved
@@ -48,11 +48,7 @@
         _modules = modules;
     }
 
-<<<<<<< HEAD
-    @property immutable(ModuleInfo*)[] modules() const pure nothrow @nogc
-=======
     @property immutable(ModuleInfo*)[] modules() const nothrow @nogc
->>>>>>> f056b99f
     {
         return _modules;
     }
