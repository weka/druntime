--- conflicted
+++ resolved
@@ -297,11 +297,6 @@
         QueryPerformanceFrequency(&freq);
         time_scale = freq / 1_000_000;
         fprintf(fplog,"\n======== Timer Is %lld Ticks/Sec, Times are in Microsecs ========\n\n",freq);
-<<<<<<< HEAD
-        fprintf(fplog,"  Num          Tree        Func        Per\n");
-        fprintf(fplog,"  Calls        Time        Time        Call\n\n");
-=======
->>>>>>> 0bf6db72
     }
     else
     {
