/**
 * Contains druntime startup and shutdown routines.
 *
 * Copyright: Copyright Digital Mars 2000 - 2018.
 * License: Distributed under the
 *      $(LINK2 http://www.boost.org/LICENSE_1_0.txt, Boost Software License 1.0).
 *    (See accompanying file LICENSE)
 * Authors:   Walter Bright, Sean Kelly
 * Source: $(DRUNTIMESRC rt/_dmain2.d)
 */

module rt.dmain2;

import rt.memory;
import rt.sections;
import core.atomic;
import core.stdc.stddef;
import core.stdc.stdlib;
import core.stdc.string;
import core.stdc.stdio;   // for printf()
import core.stdc.errno : errno;

version (Windows)
{
    import core.stdc.wchar_;
    import core.sys.windows.basetsd : HANDLE;
    import core.sys.windows.shellapi : CommandLineToArgvW;
    import core.sys.windows.winbase : FreeLibrary, GetCommandLineW, GetProcAddress,
        IsDebuggerPresent, LoadLibraryW, LocalFree, WriteFile;
    import core.sys.windows.wincon : CONSOLE_SCREEN_BUFFER_INFO, GetConsoleOutputCP,
        GetConsoleScreenBufferInfo;
    import core.sys.windows.winnls : CP_UTF8, MultiByteToWideChar, WideCharToMultiByte;
    import core.sys.windows.winnt : WCHAR;
    import core.sys.windows.winuser : MB_ICONERROR, MessageBoxW;

    pragma(lib, "shell32.lib"); // needed for CommandLineToArgvW
}

version (FreeBSD)
{
    import core.stdc.fenv;
}
version (NetBSD)
{
    import core.stdc.fenv;
}
version (DragonFlyBSD)
{
    import core.stdc.fenv;
}

// not sure why we can't define this in one place, but this is to keep this
// module from importing core.runtime.
struct UnitTestResult
{
    size_t executed;
    size_t passed;
    bool runMain;
    bool summarize;
}

extern (C) void _d_monitor_staticctor();
extern (C) void _d_monitor_staticdtor();
extern (C) void _d_critical_init();
extern (C) void _d_critical_term();
extern (C) void gc_init();
extern (C) void gc_term();
extern (C) void thread_init() @nogc;
extern (C) void thread_term() @nogc;
extern (C) void lifetime_init();
extern (C) void rt_moduleCtor();
extern (C) void rt_moduleTlsCtor();
extern (C) void rt_moduleDtor();
extern (C) void rt_moduleTlsDtor();
extern (C) void thread_joinAll();
extern (C) UnitTestResult runModuleUnitTests();
extern (C) void _d_initMonoTime();

version (CRuntime_Microsoft)
{
    extern(C) void init_msvc();
}

<<<<<<< HEAD
/***********************************
 * These are a temporary means of providing a GC hook for DLL use.  They may be
 * replaced with some other similar functionality later.
 */
extern (C)
{
    void* gc_getProxy();
    void  gc_setProxy(void* p);
    void  gc_clrProxy();

    alias void* function()      gcGetFn;
    alias void  function(void*) gcSetFn;
    alias void  function()      gcClrFn;
}

version (Shared) { /* in rt.sections_elf_shared */ }
else version (Windows)
{
    /*******************************************
     * Loads a DLL written in D with the name 'name'.
     * Returns:
     *      opaque handle to the DLL if successfully loaded
     *      null if failure
     */
    extern (C) void* rt_loadLibrary(const char* name)
    {
        return initLibrary(.LoadLibraryA(name));
    }

    extern (C) void* rt_loadLibraryW(const WCHAR* name)
    {
        return initLibrary(.LoadLibraryW(name));
    }

    void* initLibrary(void* mod)
    {
        // BUG: LoadLibrary() call calls rt_init(), which fails if proxy is not set!
        // (What? LoadLibrary() is a Windows API call, it shouldn't call rt_init().)
        if (mod is null)
            return mod;
        gcSetFn gcSet = cast(gcSetFn) GetProcAddress(mod, "gc_setProxy");
        if (gcSet !is null)
        {   // BUG: Set proxy, but too late
            gcSet(gc_getProxy());
        }
        return mod;
    }

    /*************************************
     * Unloads DLL that was previously loaded by rt_loadLibrary().
     * Input:
     *      ptr     the handle returned by rt_loadLibrary()
     * Returns:
     *      1   succeeded
     *      0   some failure happened
     */
    extern (C) int rt_unloadLibrary(void* ptr)
    {
        gcClrFn gcClr  = cast(gcClrFn) GetProcAddress(ptr, "gc_clrProxy");
        if (gcClr !is null)
            gcClr();
        return FreeLibrary(ptr) != 0;
    }
}

=======
>>>>>>> 8783cdbf
/* To get out-of-band access to the args[] passed to main().
 */

__gshared string[] _d_args = null;

extern (C) string[] rt_args()
{
    return _d_args;
}

// This variable is only ever set by a debugger on initialization so it should
// be fine to leave it as __gshared.
extern (C) __gshared bool rt_trapExceptions = true;

alias void delegate(Throwable) ExceptionHandler;

/**
 * Keep track of how often rt_init/rt_term were called.
 */
shared size_t _initCount;

/**********************************************
 * Initialize druntime.
 * If a C program wishes to call D code, and there's no D main(), then it
 * must call rt_init() and rt_term().
 */
extern (C) int rt_init()
{
    /* @@BUG 11380 @@ Need to synchronize rt_init/rt_term calls for
       version (Shared) druntime, because multiple C threads might
       initialize different D libraries without knowing about the
       shared druntime. Also we need to attach any thread that calls
       rt_init. */
    if (atomicOp!"+="(_initCount, 1) > 1) return 1;

    version (CRuntime_Microsoft)
        init_msvc();

    _d_monitor_staticctor();
    _d_critical_init();

    try
    {
        initSections();
        // this initializes mono time before anything else to allow usage
        // in other druntime systems.
        _d_initMonoTime();
        thread_init();
        // TODO: fixme - calls GC.addRange -> Initializes GC
        initStaticDataGC();
        lifetime_init();
        version (LDC) version (CRuntime_Microsoft)
        {
            import ldc.eh_msvc;
            msvc_eh_init();
        }
        rt_moduleCtor();
        rt_moduleTlsCtor();
        return 1;
    }
    catch (Throwable t)
    {
        atomicStore!(MemoryOrder.raw)(_initCount, 0);
        _d_print_throwable(t);
    }
    _d_critical_term();
    _d_monitor_staticdtor();
    return 0;
}

/**********************************************
 * Terminate use of druntime.
 */
extern (C) int rt_term()
{
    if (atomicLoad!(MemoryOrder.raw)(_initCount) == 0) return 0; // was never initialized
    if (atomicOp!"-="(_initCount, 1)) return 1;

    try
    {
        rt_moduleTlsDtor();
        thread_joinAll();
        rt_moduleDtor();
        gc_term();
        thread_term();
        return 1;
    }
    catch (Throwable t)
    {
        _d_print_throwable(t);
    }
    finally
    {
        finiSections();
        _d_critical_term();
        _d_monitor_staticdtor();
    }
    return 0;
}

/**********************************************
 * Trace handler
 */
alias Throwable.TraceInfo function(void* ptr) TraceHandler;
private __gshared TraceHandler traceHandler = null;


/**
 * Overrides the default trace hander with a user-supplied version.
 *
 * Params:
 *  h = The new trace handler.  Set to null to use the default handler.
 */
extern (C) void  rt_setTraceHandler(TraceHandler h)
{
    traceHandler = h;
}

/**
 * Return the current trace handler
 */
extern (C) TraceHandler rt_getTraceHandler()
{
    return traceHandler;
}

/**
 * This function will be called when an exception is constructed.  The
 * user-supplied trace handler will be called if one has been supplied,
 * otherwise no trace will be generated.
 *
 * Params:
 *  ptr = A pointer to the location from which to generate the trace, or null
 *        if the trace should be generated from within the trace handler
 *        itself.
 *
 * Returns:
 *  An object describing the current calling context or null if no handler is
 *  supplied.
 */
extern (C) Throwable.TraceInfo _d_traceContext(void* ptr = null)
{
    if (traceHandler is null)
        return null;
    return traceHandler(ptr);
}

/***********************************
 * Provide out-of-band access to the original C argc/argv
 * passed to this program via main(argc,argv).
 */

struct CArgs
{
    int argc;
    char** argv;
}

__gshared CArgs _cArgs;

extern (C) CArgs rt_cArgs() @nogc
{
    return _cArgs;
}

/// Type of the D main() function (`_Dmain`).
private alias extern(C) int function(char[][] args) MainFunc;

/**
 * Sets up the D char[][] command-line args, initializes druntime,
 * runs embedded unittests and then runs the given D main() function,
 * optionally catching and printing any unhandled exceptions.
 */
extern (C) int _d_run_main(int argc, char** argv, MainFunc mainFunc)
{
    // Set up _cArgs and array of D char[] slices, then forward to _d_run_main2

    // Remember the original C argc/argv
    _cArgs.argc = argc;
    _cArgs.argv = argv;

    version (Windows)
    {
        /* Because we want args[] to be UTF-8, and Windows doesn't guarantee that,
         * we ignore argc/argv and go get the Windows command line again as UTF-16.
         * Then, reparse into wargc/wargs, and then use Windows API to convert
         * to UTF-8.
         */
        const wCommandLine = GetCommandLineW();
        immutable size_t wCommandLineLength = wcslen(wCommandLine);
        int wargc;
        auto wargs = CommandLineToArgvW(wCommandLine, &wargc);
        // assert(wargc == argc); /* argc can be broken by Unicode arguments */

        // Allocate args[] on the stack - use wargc
        char[][] args = (cast(char[]*) alloca(wargc * (char[]).sizeof))[0 .. wargc];

        // This is required because WideCharToMultiByte requires int as input.
        assert(wCommandLineLength <= cast(size_t) int.max, "Wide char command line length must not exceed int.max");

        immutable size_t totalArgsLength = WideCharToMultiByte(CP_UTF8, 0, wCommandLine, cast(int)wCommandLineLength, null, 0, null, null);
        {
            char* totalArgsBuff = cast(char*) alloca(totalArgsLength);
            size_t j = 0;
            foreach (i; 0 .. wargc)
            {
                immutable size_t wlen = wcslen(wargs[i]);
                assert(wlen <= cast(size_t) int.max, "wlen cannot exceed int.max");
                immutable int len = WideCharToMultiByte(CP_UTF8, 0, &wargs[i][0], cast(int) wlen, null, 0, null, null);
                args[i] = totalArgsBuff[j .. j + len];
                if (len == 0)
                    continue;
                j += len;
                assert(j <= totalArgsLength);
                WideCharToMultiByte(CP_UTF8, 0, &wargs[i][0], cast(int) wlen, &args[i][0], len, null, null);
            }
        }
        LocalFree(wargs);
        wargs = null;
        wargc = 0;
    }
    else version (Posix)
    {
        // Allocate args[] on the stack
        char[][] args = (cast(char[]*) alloca(argc * (char[]).sizeof))[0 .. argc];

        size_t totalArgsLength = 0;
        foreach (i, ref arg; args)
        {
            arg = argv[i][0 .. strlen(argv[i])];
            totalArgsLength += arg.length;
        }
    }
    else
        static assert(0);

    return _d_run_main2(args, totalArgsLength, mainFunc);
}

/**
 * Windows-specific version for wide command-line arguments, e.g.,
 * from a wmain/wWinMain C entry point.
 * This wide version uses the specified arguments, unlike narrow
 * _d_run_main which uses the actual (wide) process arguments instead.
 */
version (Windows)
extern (C) int _d_wrun_main(int argc, wchar** wargv, MainFunc mainFunc)
{
     // Allocate args[] on the stack
    char[][] args = (cast(char[]*) alloca(argc * (char[]).sizeof))[0 .. argc];

    // 1st pass: compute each argument's length as UTF-16 and UTF-8
    size_t totalArgsLength = 0;
    foreach (i; 0 .. argc)
    {
        const warg = wargv[i];
        const size_t wlen = wcslen(warg) + 1; // incl. terminating null
        assert(wlen <= cast(size_t) int.max, "wlen cannot exceed int.max");
        const int len = WideCharToMultiByte(CP_UTF8, 0, warg, cast(int) wlen, null, 0, null, null);
        args[i] = (cast(char*) wlen)[0 .. len]; // args[i].ptr = wlen, args[i].length = len
        totalArgsLength += len;
    }

    // Allocate a single buffer for all (null-terminated) argument strings in UTF-8 on the stack
    char* utf8Buffer = cast(char*) alloca(totalArgsLength);

    // 2nd pass: convert to UTF-8 and finalize `args`
    char* utf8 = utf8Buffer;
    foreach (i; 0 .. argc)
    {
        const wlen = cast(int) args[i].ptr;
        const len = cast(int) args[i].length;
        WideCharToMultiByte(CP_UTF8, 0, wargv[i], wlen, utf8, len, null, null);
        args[i] = utf8[0 .. len-1]; // excl. terminating null
        utf8 += len;
    }

    // Set C argc/argv; argv is a new stack-allocated array of UTF-8 C strings
    char*[] argv = (cast(char**) alloca(argc * (char*).sizeof))[0 .. argc];
    foreach (i, ref arg; argv)
        arg = args[i].ptr;
    _cArgs.argc = argc;
    _cArgs.argv = argv.ptr;

    totalArgsLength -= argc; // excl. null terminator per arg
    return _d_run_main2(args, totalArgsLength, mainFunc);
}

private extern (C) int _d_run_main2(char[][] args, size_t totalArgsLength, MainFunc mainFunc)
{
    int result;

    version (FreeBSD) version (D_InlineAsm_X86)
    {
        /*
         * FreeBSD/i386 sets the FPU precision mode to 53 bit double.
         * Make it 64 bit extended.
         */
        ushort fpucw;
        asm
        {
            fstsw   fpucw;
            or      fpucw, 0b11_00_111111; // 11: use 64 bit extended-precision
                                           // 111111: mask all FP exceptions
            fldcw   fpucw;
        }
    }
    version (CRuntime_Microsoft)
    {
        // enable full precision for reals
        version (D_InlineAsm_X86_64)
        {
            asm
            {
                push    RAX;
                fstcw   word ptr [RSP];
                or      [RSP], 0b11_00_111111; // 11: use 64 bit extended-precision
                                               // 111111: mask all FP exceptions
                fldcw   word ptr [RSP];
                pop     RAX;
            }
        }
        else version (D_InlineAsm_X86)
        {
            asm
            {
                push    EAX;
                fstcw   word ptr [ESP];
                or      [ESP], 0b11_00_111111; // 11: use 64 bit extended-precision
                // 111111: mask all FP exceptions
                fldcw   word ptr [ESP];
                pop     EAX;
            }
        }
    }

    /* Create a copy of args[] on the stack to be used for main, so that rt_args()
     * cannot be modified by the user.
     * Note that when this function returns, _d_args will refer to garbage.
     */
    {
        _d_args = cast(string[]) args;
        auto buff = cast(char[]*) alloca(args.length * (char[]).sizeof + totalArgsLength);

        char[][] argsCopy = buff[0 .. args.length];
        auto argBuff = cast(char*) (buff + args.length);
        size_t j = 0;
        import rt.config : rt_cmdline_enabled;
        bool parseOpts = rt_cmdline_enabled!();
        foreach (arg; args)
        {
            // Do not pass Druntime options to the program
            if (parseOpts && arg.length >= 6 && arg[0 .. 6] == "--DRT-")
                continue;
            // https://issues.dlang.org/show_bug.cgi?id=20459
            if (arg == "--")
                parseOpts = false;
            argsCopy[j++] = (argBuff[0 .. arg.length] = arg[]);
            argBuff += arg.length;
        }
        args = argsCopy[0..j];
    }

    auto useExceptionTrap = parseExceptionOptions();

    version (Windows)
    {
        if (IsDebuggerPresent())
            useExceptionTrap = false;
    }

    void tryExec(scope void delegate() dg)
    {
        if (useExceptionTrap)
        {
            try
            {
                dg();
            }
            catch (Throwable t)
            {
                _d_print_throwable(t);
                result = EXIT_FAILURE;
            }
        }
        else
        {
            dg();
        }
    }

    // NOTE: The lifetime of a process is much like the lifetime of an object:
    //       it is initialized, then used, then destroyed.  If initialization
    //       fails, the successive two steps are never reached.  However, if
    //       initialization succeeds, then cleanup will occur even if the use
    //       step fails in some way.  Here, the use phase consists of running
    //       the user's main function.  If main terminates with an exception,
    //       the exception is handled and then cleanup begins.  An exception
    //       thrown during cleanup, however, will abort the cleanup process.
    void runAll()
    {
        if (rt_init())
        {
            auto utResult = runModuleUnitTests();
            assert(utResult.passed <= utResult.executed);
            if (utResult.passed == utResult.executed)
            {
                if (utResult.summarize)
                {
                    if (utResult.passed == 0)
                        .fprintf(.stderr, "No unittests run\n");
                    else
                        .fprintf(.stderr, "%d modules passed unittests\n",
                                 cast(int)utResult.passed);
                }
                if (utResult.runMain)
                    tryExec({ result = mainFunc(args); });
                else
                    result = EXIT_SUCCESS;
            }
            else
            {
                if (utResult.summarize)
                    .fprintf(.stderr, "%d/%d modules FAILED unittests\n",
                             cast(int)(utResult.executed - utResult.passed),
                             cast(int)utResult.executed);
                result = EXIT_FAILURE;
            }
        }
        else
            result = EXIT_FAILURE;

        if (!rt_term())
            result = (result == EXIT_SUCCESS) ? EXIT_FAILURE : result;
    }

    tryExec(&runAll);

    // Issue 10344: flush stdout and return nonzero on failure
    if (.fflush(.stdout) != 0)
    {
        .fprintf(.stderr, "Failed to flush stdout: %s\n", .strerror(.errno));
        if (result == 0)
        {
            result = EXIT_FAILURE;
        }
    }

    return result;
}

private void formatThrowable(Throwable t, scope void delegate(const scope char[] s) nothrow sink)
{
    foreach (u; t)
    {
        u.toString(sink); sink("\n");

        auto e = cast(Error)u;
        if (e is null || e.bypassedException is null) continue;

        sink("=== Bypassed ===\n");
        foreach (t2; e.bypassedException)
        {
            t2.toString(sink); sink("\n");
        }
        sink("=== ~Bypassed ===\n");
    }
}

private auto parseExceptionOptions()
{
    import rt.config : rt_configOption;
    import core.internal.parseoptions : rt_parseOption;
    const optName = "trapExceptions";
    auto option = rt_configOption(optName);
    auto trap = rt_trapExceptions;
    if (option.length)
        rt_parseOption(optName, option, trap, "");
    return trap;
}

extern (C) void _d_print_throwable(Throwable t)
{
    // On Windows, a console may not be present to print the output to.
    // Show a message box instead. If the console is present, convert to
    // the correct encoding.
    version (Windows)
    {
        static struct WSink
        {
            WCHAR* ptr; size_t len;

            void sink(const scope char[] s) scope nothrow
            {
                if (!s.length) return;
                int swlen = MultiByteToWideChar(
                        CP_UTF8, 0, s.ptr, cast(int)s.length, null, 0);
                if (!swlen) return;

                auto newPtr = cast(WCHAR*)realloc(ptr,
                        (this.len + swlen + 1) * WCHAR.sizeof);
                if (!newPtr) return;
                ptr = newPtr;
                auto written = MultiByteToWideChar(
                        CP_UTF8, 0, s.ptr, cast(int)s.length, ptr+len, swlen);
                len += written;
            }

            typeof(ptr) get() { if (ptr) ptr[len] = 0; return ptr; }

            void free() { .free(ptr); }
        }

        HANDLE windowsHandle(int fd)
        {
            version (CRuntime_Microsoft)
                return cast(HANDLE)_get_osfhandle(fd);
            else
                return _fdToHandle(fd);
        }

        auto hStdErr = windowsHandle(fileno(stderr));
        CONSOLE_SCREEN_BUFFER_INFO sbi;
        bool isConsole = GetConsoleScreenBufferInfo(hStdErr, &sbi) != 0;

        // ensure the exception is shown at the beginning of the line, while also
        // checking whether stderr is a valid file
        int written = fprintf(stderr, "\n");
        if (written <= 0)
        {
            WSink buf;
            formatThrowable(t, &buf.sink);

            if (buf.ptr)
            {
                WSink caption;
                if (t)
                    caption.sink(t.classinfo.name);

                // Avoid static user32.dll dependency for console applications
                // by loading it dynamically as needed
                auto user32 = LoadLibraryW("user32.dll");
                if (user32)
                {
                    alias typeof(&MessageBoxW) PMessageBoxW;
                    auto pMessageBoxW = cast(PMessageBoxW)
                        GetProcAddress(user32, "MessageBoxW");
                    if (pMessageBoxW)
                        pMessageBoxW(null, buf.get(), caption.get(), MB_ICONERROR);
                }
                FreeLibrary(user32);
                caption.free();
                buf.free();
            }
            return;
        }
        else if (isConsole)
        {
            WSink buf;
            formatThrowable(t, &buf.sink);

            if (buf.ptr)
            {
                uint codepage = GetConsoleOutputCP();
                int slen = WideCharToMultiByte(codepage, 0,
                        buf.ptr, cast(int)buf.len, null, 0, null, null);
                auto sptr = cast(char*)malloc(slen * char.sizeof);
                if (sptr)
                {
                    WideCharToMultiByte(codepage, 0,
                        buf.ptr, cast(int)buf.len, sptr, slen, null, null);
                    WriteFile(hStdErr, sptr, slen, null, null);
                    free(sptr);
                }
                buf.free();
            }
            return;
        }
    }

    void sink(const scope char[] buf) scope nothrow
    {
        fprintf(stderr, "%.*s", cast(int)buf.length, buf.ptr);
    }
    formatThrowable(t, &sink);
}<|MERGE_RESOLUTION|>--- conflicted
+++ resolved
@@ -81,74 +81,6 @@
     extern(C) void init_msvc();
 }
 
-<<<<<<< HEAD
-/***********************************
- * These are a temporary means of providing a GC hook for DLL use.  They may be
- * replaced with some other similar functionality later.
- */
-extern (C)
-{
-    void* gc_getProxy();
-    void  gc_setProxy(void* p);
-    void  gc_clrProxy();
-
-    alias void* function()      gcGetFn;
-    alias void  function(void*) gcSetFn;
-    alias void  function()      gcClrFn;
-}
-
-version (Shared) { /* in rt.sections_elf_shared */ }
-else version (Windows)
-{
-    /*******************************************
-     * Loads a DLL written in D with the name 'name'.
-     * Returns:
-     *      opaque handle to the DLL if successfully loaded
-     *      null if failure
-     */
-    extern (C) void* rt_loadLibrary(const char* name)
-    {
-        return initLibrary(.LoadLibraryA(name));
-    }
-
-    extern (C) void* rt_loadLibraryW(const WCHAR* name)
-    {
-        return initLibrary(.LoadLibraryW(name));
-    }
-
-    void* initLibrary(void* mod)
-    {
-        // BUG: LoadLibrary() call calls rt_init(), which fails if proxy is not set!
-        // (What? LoadLibrary() is a Windows API call, it shouldn't call rt_init().)
-        if (mod is null)
-            return mod;
-        gcSetFn gcSet = cast(gcSetFn) GetProcAddress(mod, "gc_setProxy");
-        if (gcSet !is null)
-        {   // BUG: Set proxy, but too late
-            gcSet(gc_getProxy());
-        }
-        return mod;
-    }
-
-    /*************************************
-     * Unloads DLL that was previously loaded by rt_loadLibrary().
-     * Input:
-     *      ptr     the handle returned by rt_loadLibrary()
-     * Returns:
-     *      1   succeeded
-     *      0   some failure happened
-     */
-    extern (C) int rt_unloadLibrary(void* ptr)
-    {
-        gcClrFn gcClr  = cast(gcClrFn) GetProcAddress(ptr, "gc_clrProxy");
-        if (gcClr !is null)
-            gcClr();
-        return FreeLibrary(ptr) != 0;
-    }
-}
-
-=======
->>>>>>> 8783cdbf
 /* To get out-of-band access to the args[] passed to main().
  */
 
