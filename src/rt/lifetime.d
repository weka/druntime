--- conflicted
+++ resolved
@@ -1948,12 +1948,6 @@
     auto sizeelem = ti.next.tsize();            // array element size
     debug(PRINTF) printf("_d_arraycatT(%d,%p ~ %d,%p sizeelem = %d => %d,%p)\n", x.length, x.ptr, y.length, y.ptr, sizeelem, result.length, result.ptr);
     assert(result.length == x.length + y.length);
-<<<<<<< HEAD
-    //for (size_t i = 0; i < x.length * sizeelem; i++)
-    //    assert((cast(byte*)result)[i] == (cast(byte*)x)[i]);
-    //for (size_t i = 0; i < y.length * sizeelem; i++)
-    //    assert((cast(byte*)result)[x.length * sizeelem + i] == (cast(byte*)y)[i]);
-=======
 
     // If a postblit is involved, the contents of result might rightly differ
     // from the bitwise concatenation of x and y.
@@ -1965,7 +1959,6 @@
         for (size_t i = 0; i < y.length * sizeelem; i++)
             assert((cast(byte*)result)[x.length * sizeelem + i] == (cast(byte*)y)[i]);
     }
->>>>>>> 910d244b
 
     size_t cap = gc_sizeOf(result.ptr);
     assert(!cap || cap > result.length * sizeelem);
