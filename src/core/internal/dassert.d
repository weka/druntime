--- conflicted
+++ resolved
@@ -261,20 +261,16 @@
     }
     else static if (__traits(isFloating, V))
     {
-<<<<<<< HEAD
+        import core.stdc.stdio : sprintf;
         version (LDC)
             alias LD = real;
         else
             import core.stdc.config : LD = c_long_double;
-=======
-        import core.stdc.stdio : sprintf;
-        import core.stdc.config : LD = c_long_double;
 
         // No suitable replacement for sprintf in druntime ATM
         if (__ctfe)
             return '<' ~ V.stringof ~ " not supported>";
 
->>>>>>> 8783cdbf
         // Workaround for https://issues.dlang.org/show_bug.cgi?id=20759
         static if (is(LD == real))
             enum realFmt = "%Lg";
