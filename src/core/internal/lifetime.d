module core.internal.lifetime;

import core.lifetime : forward;

/+
emplaceRef is a package function for druntime internal use. It works like
emplace, but takes its argument by ref (as opposed to "by pointer").
This makes it easier to use, easier to be safe, and faster in a non-inline
build.
Furthermore, emplaceRef optionally takes a type parameter, which specifies
the type we want to build. This helps to build qualified objects on mutable
buffer, without breaking the type system with unsafe casts.
+/
void emplaceRef(T, UT, Args...)(ref UT chunk, auto ref Args args)
{
    static if (args.length == 0)
    {
        static assert(is(typeof({static T i;})),
            "Cannot emplace a " ~ T.stringof ~ " because " ~ T.stringof ~
            ".this() is annotated with @disable.");
        static if (is(T == class)) static assert(!__traits(isAbstractClass, T),
            T.stringof ~ " is abstract and it can't be emplaced");
        emplaceInitializer(chunk);
    }
    else static if (
        !is(T == struct) && Args.length == 1 /* primitives, enums, arrays */
        ||
        Args.length == 1 && is(typeof({T t = forward!(args[0]);})) /* conversions */
        ||
        is(typeof(T(forward!args))) /* general constructors */)
    {
        static struct S
        {
            T payload;
            this()(auto ref Args args)
            {
                static if (__traits(compiles, payload = forward!args))
                    payload = forward!args;
                else
                    payload = T(forward!args);
            }
        }
        if (__ctfe)
        {
            static if (__traits(compiles, chunk = T(forward!args)))
                chunk = T(forward!args);
            else static if (args.length == 1 && __traits(compiles, chunk = forward!(args[0])))
                chunk = forward!(args[0]);
            else assert(0, "CTFE emplace doesn't support "
                ~ T.stringof ~ " from " ~ Args.stringof);
        }
        else
        {
            S* p = () @trusted { return cast(S*) &chunk; }();
            static if (UT.sizeof > 0)
                emplaceInitializer(*p);
            p.__ctor(forward!args);
        }
    }
    else static if (is(typeof(chunk.__ctor(forward!args))))
    {
        // This catches the rare case of local types that keep a frame pointer
        emplaceInitializer(chunk);
        chunk.__ctor(forward!args);
    }
    else
    {
        //We can't emplace. Try to diagnose a disabled postblit.
        static assert(!(Args.length == 1 && is(Args[0] : T)),
            "Cannot emplace a " ~ T.stringof ~ " because " ~ T.stringof ~
            ".this(this) is annotated with @disable.");

        //We can't emplace.
        static assert(false,
            T.stringof ~ " cannot be emplaced from " ~ Args[].stringof ~ ".");
    }
}

// ditto
static import core.internal.traits;
void emplaceRef(UT, Args...)(ref UT chunk, auto ref Args args)
if (is(UT == core.internal.traits.Unqual!UT))
{
    emplaceRef!(UT, UT)(chunk, forward!args);
}

/+
Emplaces T.init.
In contrast to `emplaceRef(chunk)`, there are no checks for disabled default
constructors etc.
+/
template emplaceInitializer(T)
if (!is(T == const) && !is(T == immutable) && !is(T == inout))
{
    import core.internal.traits : hasElaborateAssign, Unqual;

    // Avoid stack allocation by hacking to get to the struct/union init symbol.
    static if (is(T == struct) || is(T == union))
    {
        pragma(mangle, "_D" ~ Unqual!T.mangleof[1..$] ~ "6__initZ")
        __gshared extern immutable T initializer;
    }

    void emplaceInitializer(scope ref T chunk) nothrow pure @trusted
    {
<<<<<<< HEAD
version(WEKA)
{
        version(all)
        {
            // Avoid stack allocation, at the cost of virtual call to get the init symbol.
            auto init = cast(ubyte[])typeid(T).initializer();
            // arr.ptr is only null in the case of zero initializer, which is handled above.

            import core.stdc.string : memcpy;
            static if (__traits(isStaticArray, T))
            {
                // Static array initializer only contains initialization
                // for one element of the static array.
                auto elemp = cast(void *) &chunk;
                auto endp = elemp + T.sizeof;
                while (elemp < endp)
                {
                    memcpy(elemp, init.ptr, init.length);
                    elemp += init.length;
                }
            }
            else
            {
                memcpy(&chunk, init.ptr, T.sizeof);
            }
        }
        else
        {
            // Avoid stack allocation, at the cost of duplicating the init symbol (binary size increase)
            import core.stdc.string : memcpy;
            shared static immutable T init = T.init;
            memcpy(&chunk, &init, T.sizeof);
        }
}
else
{
        // emplace T.init (an rvalue) without extra variable (and according destruction)
        alias RawBytes = void[T.sizeof];

        static union U
=======
        static if (__traits(isZeroInit, T))
>>>>>>> 645d14c0
        {
            import core.stdc.string : memset;
            memset(cast(void*) &chunk, 0, T.sizeof);
        }
        else static if (__traits(isScalar, T) ||
                        T.sizeof <= 16 && !hasElaborateAssign!T && __traits(compiles, (){ T chunk; chunk = T.init; }))
        {
            chunk = T.init;
        }
        else static if (__traits(isStaticArray, T))
        {
            // For static arrays there is no initializer symbol created. Instead, we emplace elements one-by-one.
            foreach (i; 0 .. T.length)
            {
                emplaceInitializer(chunk[i]);
            }
        }
        else
        {
            import core.stdc.string : memcpy;
            memcpy(cast(void*)&chunk, &initializer, T.sizeof);
        }
<<<<<<< HEAD

        *cast(RawBytes*) &chunk = U.init.data;
}
=======
>>>>>>> 645d14c0
    }
}

@safe unittest
{
    static void testInitializer(T)()
    {
        // mutable T
        {
            T dst = void;
            emplaceInitializer(dst);
            assert(dst is T.init);
        }

        // shared T
        {
            shared T dst = void;
            emplaceInitializer(dst);
            assert(dst is shared(T).init);
        }

        // const T
        {
            const T dst = void;
            static assert(!__traits(compiles, emplaceInitializer(dst)));
        }
    }

    static struct ElaborateAndZero
    {
        int a;
        this(this) {}
    }

    static struct ElaborateAndNonZero
    {
        int a = 42;
        this(this) {}
    }

    static union LargeNonZeroUnion
    {
        byte[128] a = 1;
    }

    testInitializer!int();
    testInitializer!double();
    testInitializer!ElaborateAndZero();
    testInitializer!ElaborateAndNonZero();
    testInitializer!LargeNonZeroUnion();

    static if (is(__vector(double[4])))
    {
        // DMD 2.096 and GDC 11.1 can't compare vectors with `is` so can't use
        // testInitializer.
        enum VE : __vector(double[4])
        {
            a = [1.0, 2.0, 3.0, double.nan],
            b = [4.0, 5.0, 6.0, double.nan],
        }
        const VE expected = VE.a;
        VE dst = VE.b;
        shared VE sharedDst = VE.b;
        emplaceInitializer(dst);
        emplaceInitializer(sharedDst);
        () @trusted {
            import core.stdc.string : memcmp;
            assert(memcmp(&expected, &dst, VE.sizeof) == 0);
            assert(memcmp(&expected, cast(void*) &sharedDst, VE.sizeof) == 0);
        }();
        static assert(!__traits(compiles, emplaceInitializer(expected)));
    }
}

/*
Simple swap function.
*/
void swap(T)(ref T lhs, ref T rhs)
{
    import core.lifetime : move, moveEmplace;

    T tmp = move(lhs);
    moveEmplace(rhs, lhs);
    moveEmplace(tmp, rhs);
}<|MERGE_RESOLUTION|>--- conflicted
+++ resolved
@@ -103,50 +103,7 @@
 
     void emplaceInitializer(scope ref T chunk) nothrow pure @trusted
     {
-<<<<<<< HEAD
-version(WEKA)
-{
-        version(all)
-        {
-            // Avoid stack allocation, at the cost of virtual call to get the init symbol.
-            auto init = cast(ubyte[])typeid(T).initializer();
-            // arr.ptr is only null in the case of zero initializer, which is handled above.
-
-            import core.stdc.string : memcpy;
-            static if (__traits(isStaticArray, T))
-            {
-                // Static array initializer only contains initialization
-                // for one element of the static array.
-                auto elemp = cast(void *) &chunk;
-                auto endp = elemp + T.sizeof;
-                while (elemp < endp)
-                {
-                    memcpy(elemp, init.ptr, init.length);
-                    elemp += init.length;
-                }
-            }
-            else
-            {
-                memcpy(&chunk, init.ptr, T.sizeof);
-            }
-        }
-        else
-        {
-            // Avoid stack allocation, at the cost of duplicating the init symbol (binary size increase)
-            import core.stdc.string : memcpy;
-            shared static immutable T init = T.init;
-            memcpy(&chunk, &init, T.sizeof);
-        }
-}
-else
-{
-        // emplace T.init (an rvalue) without extra variable (and according destruction)
-        alias RawBytes = void[T.sizeof];
-
-        static union U
-=======
         static if (__traits(isZeroInit, T))
->>>>>>> 645d14c0
         {
             import core.stdc.string : memset;
             memset(cast(void*) &chunk, 0, T.sizeof);
@@ -169,12 +126,6 @@
             import core.stdc.string : memcpy;
             memcpy(cast(void*)&chunk, &initializer, T.sizeof);
         }
-<<<<<<< HEAD
-
-        *cast(RawBytes*) &chunk = U.init.data;
-}
-=======
->>>>>>> 645d14c0
     }
 }
 
