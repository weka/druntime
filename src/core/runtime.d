/**
 * The runtime module exposes information specific to the D runtime code.
 *
 * Copyright: Copyright Sean Kelly 2005 - 2009.
 * License:   $(LINK2 http://www.boost.org/LICENSE_1_0.txt, Boost License 1.0)
 * Authors:   Sean Kelly
 * Source:    $(LINK2 https://github.com/dlang/druntime/blob/master/src/core/runtime.d, _runtime.d)
 * Documentation: https://dlang.org/phobos/core_runtime.html
 */

module core.runtime;

private import core.internal.execinfo;

version (OSX)
    version = Darwin;
else version (iOS)
    version = Darwin;
else version (TVOS)
    version = Darwin;
else version (WatchOS)
    version = Darwin;

/// C interface for Runtime.loadLibrary
extern (C) void* rt_loadLibrary(const char* name);
/// ditto
version (Windows) extern (C) void* rt_loadLibraryW(const wchar* name);

/// C interface for Runtime.unloadLibrary, returns 1/0 instead of bool
extern (C) int rt_unloadLibrary(void* ptr);

/// C interface for Runtime.initialize, returns 1/0 instead of bool
extern(C) int rt_init();
/// C interface for Runtime.terminate, returns 1/0 instead of bool
extern(C) int rt_term();

/**
 * This type is returned by the module unit test handler to indicate testing
 * results.
 */
struct UnitTestResult
{
    /**
     * Number of modules which were tested
     */
    size_t executed;

    /**
     * Number of modules passed the unittests
     */
    size_t passed;

    /**
     * Should the main function be run or not? This is ignored if any tests
     * failed.
     */
    bool runMain;

    /**
     * Should we print a summary of the results?
     */
    bool summarize;

    /**
     * Simple check for whether execution should continue after unit tests
     * have been run. Works with legacy code that expected a bool return.
     *
     * Returns:
     *    true if execution should continue after testing is complete, false if
     *    not.
     */
    bool opCast(T : bool)() const
    {
        return runMain && (executed == passed);
    }

    /// Simple return code that says unit tests pass, and main should be run
    enum UnitTestResult pass = UnitTestResult(0, 0, true, false);
    /// Simple return code that says unit tests failed.
    enum UnitTestResult fail = UnitTestResult(1, 0, false, false);
}

/// Legacy module unit test handler
alias bool function() ModuleUnitTester;
/// Module unit test handler
alias UnitTestResult function() ExtendedModuleUnitTester;
private
{
    alias bool function(Object) CollectHandler;
    alias Throwable.TraceInfo function( void* ptr ) TraceHandler;

    extern (C) void rt_setCollectHandler( CollectHandler h );
    extern (C) CollectHandler rt_getCollectHandler();

    extern (C) void rt_setTraceHandler( TraceHandler h );
    extern (C) TraceHandler rt_getTraceHandler();

    alias void delegate( Throwable ) ExceptionHandler;
    extern (C) void _d_print_throwable(Throwable t);

    extern (C) void* thread_stackBottom();

    extern (C) string[] rt_args();
    extern (C) CArgs rt_cArgs() @nogc;
}

version(Windows){
    static this()
    {
        //NOTE: This is horribly racy - https://issues.dlang.org/show_bug.cgi?id=14226
        //Consider an application that does use a custom traceHandler
        //  upon each thread initialization, the new thread sets the global hanlder to the customTraceHandler.
        //Now consider just two threads: t1, t2
        //  t1 is already initialized and running;
        //  like any other thread, t1 has already set the traceHandler to be customTraceHandler
        //  t1 is suspended
        //  t2 is created - running the following code line
        //  t2 is suspended - before reaching the per-thread code that sets the handler to customTraceHandler.
        //  t1 is run; it throws an exception
        //  the user's code handling this exception counts on the supplied TraceInfo to be of the customTraceHandler format
        //  it's not the case; accessing CustomTraceInfo fields crashes the process
        Runtime.traceHandler = &defaultTraceHandler;
    }
}else{
    shared static this()
    {
        // NOTE: Some module ctors will run before this handler is set, so it's
        //       still possible the app could exit without a stack trace.  If
        //       this becomes an issue, the handler could be set in C main
        //       before the module ctors are run.
        Runtime.traceHandler = &defaultTraceHandler;
    }
}



///////////////////////////////////////////////////////////////////////////////
// Runtime
///////////////////////////////////////////////////////////////////////////////

/**
 * Stores the unprocessed arguments supplied when the
 * process was started.
 */
struct CArgs
{
    int argc; /// The argument count.
    char** argv; /// The arguments as a C array of strings.
}

/**
 * This struct encapsulates all functionality related to the underlying runtime
 * module for the calling context.
 */
struct Runtime
{
    /**
     * Initializes the runtime.  This call is to be used in instances where the
     * standard program initialization process is not executed.  This is most
     * often in shared libraries or in libraries linked to a C program.
     * If the runtime was already successfully initialized this returns true.
     * Each call to initialize must be paired by a call to $(LREF terminate).
     *
     * Returns:
     *  true if initialization succeeded or false if initialization failed.
     */
    static bool initialize()
    {
        return !!rt_init();
    }

    /**
     * Terminates the runtime.  This call is to be used in instances where the
     * standard program termination process will not be not executed.  This is
     * most often in shared libraries or in libraries linked to a C program.
     * If the runtime was not successfully initialized the function returns false.
     *
     * Returns:
     *  true if termination succeeded or false if termination failed.
     */
    static bool terminate()
    {
        return !!rt_term();
    }

    /**
     * Returns the arguments supplied when the process was started.
     *
     * Returns:
     *  The arguments supplied when this process was started.
     */
    static @property string[] args()
    {
        return rt_args();
    }

    /**
     * Returns the unprocessed C arguments supplied when the process was started.
     * Use this when you need to supply argc and argv to C libraries.
     *
     * Returns:
     *  A $(LREF CArgs) struct with the arguments supplied when this process was started.
     *
     * Example:
     * ---
     * import core.runtime;
     *
     * // A C library function requiring char** arguments
     * extern(C) void initLibFoo(int argc, char** argv);
     *
     * void main()
     * {
     *     auto args = Runtime.cArgs;
     *     initLibFoo(args.argc, args.argv);
     * }
     * ---
     */
    static @property CArgs cArgs() @nogc
    {
        return rt_cArgs();
    }

    /**
     * Locates a dynamic library with the supplied library name and dynamically
     * loads it into the caller's address space.  If the library contains a D
     * runtime it will be integrated with the current runtime.
     *
     * Params:
     *  name = The name of the dynamic library to load.
     *
     * Returns:
     *  A reference to the library or null on error.
     */
    static void* loadLibrary()(const scope char[] name)
    {
        import core.stdc.stdlib : free, malloc;
        version (Windows)
        {
            import core.sys.windows.winnls : CP_UTF8, MultiByteToWideChar;
            import core.sys.windows.winnt : WCHAR;

            if (name.length == 0) return null;
            // Load a DLL at runtime
            auto len = MultiByteToWideChar(
                CP_UTF8, 0, name.ptr, cast(int)name.length, null, 0);
            if (len == 0)
                return null;

            auto buf = cast(WCHAR*)malloc((len+1) * WCHAR.sizeof);
            if (buf is null) return null;
            scope (exit) free(buf);

            len = MultiByteToWideChar(
                CP_UTF8, 0, name.ptr, cast(int)name.length, buf, len);
            if (len == 0)
                return null;

            buf[len] = '\0';

            return rt_loadLibraryW(buf);
        }
        else version (Posix)
        {
            /* Need a 0-terminated C string for the dll name
             */
            immutable len = name.length;
            auto buf = cast(char*)malloc(len + 1);
            if (!buf) return null;
            scope (exit) free(buf);

            buf[0 .. len] = name[];
            buf[len] = 0;

            return rt_loadLibrary(buf);
        }
    }


    /**
     * Unloads the dynamic library referenced by p.  If this library contains a
     * D runtime then any necessary finalization or cleanup of that runtime
     * will be performed.
     *
     * Params:
     *  p = A reference to the library to unload.
     */
    static bool unloadLibrary()(void* p)
    {
        return !!rt_unloadLibrary(p);
    }


    /**
     * Overrides the default trace mechanism with a user-supplied version.  A
     * trace represents the context from which an exception was thrown, and the
     * trace handler will be called when this occurs.  The pointer supplied to
     * this routine indicates the base address from which tracing should occur.
     * If the supplied pointer is null then the trace routine should determine
     * an appropriate calling context from which to begin the trace.
     *
     * Params:
     *  h = The new trace handler.  Set to null to use the default handler.
     */
    static @property void traceHandler( TraceHandler h )
    {
        rt_setTraceHandler( h );
    }

    /**
     * Gets the current trace handler.
     *
     * Returns:
     *  The current trace handler or null if none has been set.
     */
    static @property TraceHandler traceHandler()
    {
        return rt_getTraceHandler();
    }

    /**
     * Overrides the default collect hander with a user-supplied version.  This
     * routine will be called for each resource object that is finalized in a
     * non-deterministic manner--typically during a garbage collection cycle.
     * If the supplied routine returns true then the object's dtor will called
     * as normal, but if the routine returns false than the dtor will not be
     * called.  The default behavior is for all object dtors to be called.
     *
     * Params:
     *  h = The new collect handler.  Set to null to use the default handler.
     */
    static @property void collectHandler( CollectHandler h )
    {
        rt_setCollectHandler( h );
    }


    /**
     * Gets the current collect handler.
     *
     * Returns:
     *  The current collect handler or null if none has been set.
     */
    static @property CollectHandler collectHandler()
    {
        return rt_getCollectHandler();
    }


    /**
     * Overrides the default module unit tester with a user-supplied version.
     * This routine will be called once on program initialization.  The return
     * value of this routine indicates to the runtime whether the tests ran
     * without error.
     *
     * There are two options for handlers. The `bool` version is deprecated but
     * will be kept for legacy support. Returning `true` from the handler is
     * equivalent to returning `UnitTestResult.pass` from the extended version.
     * Returning `false` from the handler is equivalent to returning
     * `UnitTestResult.fail` from the extended version.
     *
     * See the documentation for `UnitTestResult` to see how you should set up
     * the return structure.
     *
     * See the documentation for `runModuleUnitTests` for how the default
     * algorithm works, or read the example below.
     *
     * Params:
     *  h = The new unit tester.  Set both to null to use the default unit
     *  tester.
     *
     * Example:
     * ---------
     * shared static this()
     * {
     *     import core.runtime;
     *
     *     Runtime.extendedModuleUnitTester = &customModuleUnitTester;
     * }
     *
     * UnitTestResult customModuleUnitTester()
     * {
     *     import std.stdio;
     *
     *     writeln("Using customModuleUnitTester");
     *
     *     // Do the same thing as the default moduleUnitTester:
     *     UnitTestResult result;
     *     foreach (m; ModuleInfo)
     *     {
     *         if (m)
     *         {
     *             auto fp = m.unitTest;
     *
     *             if (fp)
     *             {
     *                 ++result.executed;
     *                 try
     *                 {
     *                     fp();
     *                     ++result.passed;
     *                 }
     *                 catch (Throwable e)
     *                 {
     *                     writeln(e);
     *                 }
     *             }
     *         }
     *     }
     *     if (result.executed != result.passed)
     *     {
     *         result.runMain = false;  // don't run main
     *         result.summarize = true; // print failure
     *     }
     *     else
     *     {
     *         result.runMain = true;    // all UT passed
     *         result.summarize = false; // be quiet about it.
     *     }
     *     return result;
     * }
     * ---------
     */
    static @property void extendedModuleUnitTester( ExtendedModuleUnitTester h )
    {
        sm_extModuleUnitTester = h;
    }

    /// Ditto
    static @property void moduleUnitTester( ModuleUnitTester h )
    {
        sm_moduleUnitTester = h;
    }

    /**
     * Gets the current legacy module unit tester.
     *
     * This property should not be used, but is supported for legacy purposes.
     *
     * Note that if the extended unit test handler is set, this handler will
     * be ignored.
     *
     * Returns:
     *  The current legacy module unit tester handler or null if none has been
     *  set.
     */
    static @property ModuleUnitTester moduleUnitTester()
    {
        return sm_moduleUnitTester;
    }

    /**
     * Gets the current module unit tester.
     *
     * This handler overrides any legacy module unit tester set by the
     * moduleUnitTester property.
     *
     * Returns:
     *  The current  module unit tester handler or null if none has been
     *  set.
     */
    static @property ExtendedModuleUnitTester extendedModuleUnitTester()
    {
        return sm_extModuleUnitTester;
    }

private:

    // NOTE: This field will only ever be set in a static ctor and should
    //       never occur within any but the main thread, so it is safe to
    //       make it __gshared.
    __gshared ExtendedModuleUnitTester sm_extModuleUnitTester = null;
    __gshared ModuleUnitTester sm_moduleUnitTester = null;
}

/**
 * Set source file path for coverage reports.
 *
 * Params:
 *  path = The new path name.
 * Note:
 *  This is a dmd specific setting.
 */
extern (C) void dmd_coverSourcePath(string path);

/**
 * Set output path for coverage reports.
 *
 * Params:
 *  path = The new path name.
 * Note:
 *  This is a dmd specific setting.
 */
extern (C) void dmd_coverDestPath(string path);

/**
 * Enable merging of coverage reports with existing data.
 *
 * Params:
 *  flag = enable/disable coverage merge mode
 * Note:
 *  This is a dmd specific setting.
 */
extern (C) void dmd_coverSetMerge(bool flag);

/**
 * Set the output file name for profile reports (-profile switch).
 * An empty name will set the output to stdout.
 *
 * Params:
 *  name = file name
 * Note:
 *  This is a dmd specific setting.
 */
extern (C) void trace_setlogfilename(string name);

/**
 * Set the output file name for the optimized profile linker DEF file (-profile switch).
 * An empty name will set the output to stdout.
 *
 * Params:
 *  name = file name
 * Note:
 *  This is a dmd specific setting.
 */
extern (C) void trace_setdeffilename(string name);

/**
 * Set the output file name for memory profile reports (-profile=gc switch).
 * An empty name will set the output to stdout.
 *
 * Params:
 *  name = file name
 * Note:
 *  This is a dmd specific setting.
 */
extern (C) void profilegc_setlogfilename(string name);

///////////////////////////////////////////////////////////////////////////////
// Overridable Callbacks
///////////////////////////////////////////////////////////////////////////////


/**
 * This routine is called by the runtime to run module unit tests on startup.
 * The user-supplied unit tester will be called if one has been set,
 * otherwise all unit tests will be run in sequence.
 *
 * If the extended unittest handler is registered, this function returns the
 * result from that handler directly.
 *
 * If a legacy boolean returning custom handler is used, `false` maps to
 * `UnitTestResult.fail`, and `true` maps to `UnitTestResult.pass`. This was
 * the original behavior of the unit testing system.
 *
 * If no unittest custom handlers are registered, the following algorithm is
 * executed (the behavior can be affected by the `--DRT-testmode` switch
 * below):
 * 1. Run all unit tests, tracking tests executed and passes. For each that
 *    fails, print the stack trace, and continue.
 * 2. If there are no failures, set the summarize flag to false, and the
 *    runMain flag to true.
 * 3. If there are failures, set the summarize flag to true, and the runMain
 *    flag to false.
 *
 * See the documentation for `UnitTestResult` for details on how the runtime
 * treats the return value from this function.
 *
 * If the switch `--DRT-testmode` is passed to the executable, it can have
 * one of 3 values:
 * 1. "run-main": even if unit tests are run (and all pass), main is still run.
 *    This is currently the default.
 * 2. "test-or-main": any unit tests present will cause the program to
 *    summarize the results and exit regardless of the result. This will be the
 *    default in 2.080.
 * 3. "test-only", the runtime will always summarize and never run main, even
 *    if no tests are present.
 *
 * This command-line parameter does not affect custom unit test handlers.
 *
 * Returns:
 *   A `UnitTestResult` struct indicating the result of running unit tests.
 */
extern (C) UnitTestResult runModuleUnitTests()
{
    version (Windows)
        import core.sys.windows.stacktrace;

    static if (hasExecinfo)
    {
        import core.sys.posix.signal; // segv handler

        static extern (C) void unittestSegvHandler( int signum, siginfo_t* info, void* ptr ) nothrow
        {
            static enum MAXFRAMES = 128;
            void*[MAXFRAMES]  callstack;

            auto numframes = backtrace( callstack.ptr, MAXFRAMES );
            backtrace_symbols_fd( callstack.ptr, numframes, 2 );
        }

        sigaction_t action = void;
        sigaction_t oldseg = void;
        sigaction_t oldbus = void;

        (cast(byte*) &action)[0 .. action.sizeof] = 0;
        sigfillset( &action.sa_mask ); // block other signals
        action.sa_flags = SA_SIGINFO | SA_RESETHAND;
        action.sa_sigaction = &unittestSegvHandler;
        sigaction( SIGSEGV, &action, &oldseg );
        sigaction( SIGBUS, &action, &oldbus );
        scope( exit )
        {
            sigaction( SIGSEGV, &oldseg, null );
            sigaction( SIGBUS, &oldbus, null );
        }
    }

    if (Runtime.sm_extModuleUnitTester !is null)
        return Runtime.sm_extModuleUnitTester();
    else if (Runtime.sm_moduleUnitTester !is null)
        return Runtime.sm_moduleUnitTester() ? UnitTestResult.pass : UnitTestResult.fail;
    UnitTestResult results;
    foreach ( m; ModuleInfo )
    {
        if ( !m )
            continue;
        auto fp = m.unitTest;
        if ( !fp )
            continue;

        import core.exception;
        ++results.executed;
        try
        {
            fp();
            ++results.passed;
        }
        catch ( Throwable e )
        {
            import core.stdc.stdio;
            printf("%.*s(%llu): [unittest] %.*s\n",
                cast(int) e.file.length, e.file.ptr, cast(ulong) e.line,
                cast(int) e.message.length, e.message.ptr);
            if ( typeid(e) == typeid(AssertError) )
            {
                // Crude heuristic to figure whether the assertion originates in
                // the unittested module. TODO: improve.
                auto moduleName = m.name;
                if (moduleName.length && e.file.length > moduleName.length
                    && e.file[0 .. moduleName.length] == moduleName)
                {
                    // Exception originates in the same module, don't print
                    // the stack trace.
                    // TODO: omit stack trace only if assert was thrown
                    // directly by the unittest.
                    continue;
                }
            }
            // TODO: perhaps indent all of this stuff.
            _d_print_throwable(e);
        }
    }

    import core.internal.parseoptions : rt_configOption;

    if (results.passed != results.executed)
    {
        // by default, we always print a summary if there are failures.
        results.summarize = true;
    }
    else switch (rt_configOption("testmode", null, false))
    {
    case "run-main":
        results.runMain = true;
        break;
    case "test-only":
        // Never run main, always summarize
        results.summarize = true;
        break;
    case "":
        // By default, do not run main if tests are present.
    case "test-or-main":
        // only run main if there were no tests. Only summarize if we are not
        // running main.
        results.runMain = (results.executed == 0);
        results.summarize = !results.runMain;
        break;
    default:
        assert(0, "Unknown --DRT-testmode option: " ~ rt_configOption("testmode", null, false));
    }

    return results;
}

version (LDC) version (Darwin)
{
    nothrow:

    extern (C)
    {
        enum _URC_NO_REASON = 0;
        enum _URC_END_OF_STACK = 5;

        alias _Unwind_Context_Ptr = void*;
        alias _Unwind_Trace_Fn = int function(_Unwind_Context_Ptr, void*);
        int _Unwind_Backtrace(_Unwind_Trace_Fn, void*);
        ptrdiff_t _Unwind_GetIP(_Unwind_Context_Ptr context);
    }

    // Use our own backtrce() based on _Unwind_Backtrace(), as the former (from
    // execinfo) doesn't seem to handle missing frame pointers too well.
    private int backtrace(void** buffer, int maxSize)
    {
        if (maxSize < 0) return 0;

        struct State
        {
            void** buffer;
            int maxSize;
            int entriesWritten = 0;
        }

        static extern(C) int handler(_Unwind_Context_Ptr context, void* statePtr)
        {
            auto state = cast(State*)statePtr;
            if (state.entriesWritten >= state.maxSize) return _URC_END_OF_STACK;

            auto instructionPtr = _Unwind_GetIP(context);
            if (!instructionPtr) return _URC_END_OF_STACK;

            state.buffer[state.entriesWritten] = cast(void*)instructionPtr;
            ++state.entriesWritten;

            return _URC_NO_REASON;
        }

        State state;
        state.buffer = buffer;
        state.maxSize = maxSize;
        _Unwind_Backtrace(&handler, &state);

        return state.entriesWritten;
    }
}

/**
 * Get the default `Throwable.TraceInfo` implementation for the platform
 *
 * This functions returns a trace handler, allowing to inspect the
 * current stack trace.
 *
 * Params:
 *   ptr = (Windows only) The context to get the stack trace from.
 *         When `null` (the default), start from the current frame.
 *
 * Returns:
 *   A `Throwable.TraceInfo` implementation suitable to iterate over the stack,
 *   or `null`. If called from a finalizer (destructor), always returns `null`
 *   as trace handlers allocate.
 */
version(WEKA) pragma(inline, false) // Needed because of mangling hack in weka/lib/exception.d to call the DefaultTraceInfo ctor.
Throwable.TraceInfo defaultTraceHandler( void* ptr = null )
{
    // avoid recursive GC calls in finalizer, trace handlers should be made @nogc instead
    import core.memory : gc_inFinalizer;
    if (gc_inFinalizer)
        return null;

    version (Windows)
    {
        import core.sys.windows.stacktrace;
        static if (__traits(compiles, new StackTrace(0, null)))
        {
            import core.sys.windows.winnt : CONTEXT;
            version (LDC)
                enum FIRSTFRAME = 0;
            else version (Win64)
                enum FIRSTFRAME = 4;
            else version (Win32)
                enum FIRSTFRAME = 0;
            return new StackTrace(FIRSTFRAME, cast(CONTEXT*)ptr);
        }
        else
            return null;
    }
    else static if (__traits(compiles, new DefaultTraceInfo()))
        return new DefaultTraceInfo();
    else
        return null;
}

/// Example of a simple program printing its stack trace
unittest
{
    import core.runtime;
    import core.stdc.stdio;

    void main()
    {
        auto trace = defaultTraceHandler(null);
        foreach (line; trace)
        {
            printf("%.*s\n", cast(int)line.length, line.ptr);
        }
    }
}

/// Default implementation for most POSIX systems
static if (hasExecinfo) private class DefaultTraceInfo : Throwable.TraceInfo
{
    import core.demangle;
    import core.stdc.stdlib : free;
    import core.stdc.string : strlen, memchr, memmove;

    this()
    {
        version (LDC)
        {
            numframes = backtrace( callstack.ptr, MAXFRAMES );
        }
        else
        {
            numframes = 0; //backtrace( callstack, MAXFRAMES );
        }
        if (numframes < 2) // backtrace() failed, do it ourselves
        {
          version (LDC)
          {
            import ldc.intrinsics;
            auto stackTop = cast(void**) llvm_frameaddress(0);
          }
          else
          {
            static void** getBasePtr()
            {
                version (D_InlineAsm_X86)
                    asm { naked; mov EAX, EBP; ret; }
                else
                    version (D_InlineAsm_X86_64)
                        asm { naked; mov RAX, RBP; ret; }
                else
                    return null;
            }

            auto  stackTop    = getBasePtr();
          }
            auto  stackBottom = cast(void**) thread_stackBottom();
            void* dummy;

            if ( stackTop && &dummy < stackTop && stackTop < stackBottom )
            {
                auto stackPtr = stackTop;

                for ( numframes = 0; stackTop <= stackPtr &&
                          stackPtr < stackBottom &&
                          numframes < MAXFRAMES; )
                {
                    enum CALL_INSTRUCTION_SIZE = 1; // it may not be 1 but it is good enough to get
                    // in CALL instruction address range for backtrace
                    callstack[numframes++] = *(stackPtr + 1) - CALL_INSTRUCTION_SIZE;
                    stackPtr = cast(void**) *stackPtr;
                }
            }
        }
        else version (LDC)
        {
            // Success. Adjust the locations by one byte so they point
            // inside the function (as required by backtrace_symbols)
            // even if the call to _d_throw_exception was the very last
            // instruction in the function.
            foreach (ref c; callstack) c -= 1;
            return;
        }
    }

    override int opApply( scope int delegate(ref const(char[])) dg ) const
    {
        return opApply( (ref size_t, ref const(char[]) buf)
                        {
                            return dg( buf );
                        } );
    }

    override int opApply( scope int delegate(ref size_t, ref const(char[])) dg ) const
    {
        version (LDC)
        {
            // NOTE: On LDC, the number of frames heavily depends on the
            // runtime build settings, etc., so skipping a fixed number of
            // them would be very brittle. We should do this by name instead.
            enum FIRSTFRAME = 0;
        }
        else
        {
            // NOTE: The first 4 frames with the current implementation are
            //       inside core.runtime and the object code, so eliminate
            //       these for readability.  The alternative would be to
            //       exclude the first N frames that are in a list of
            //       mangled function names.
            enum FIRSTFRAME = 4;
        }

        version (linux) enum enableDwarf = true;
        else version (FreeBSD) enum enableDwarf = true;
        else version (DragonFlyBSD) enum enableDwarf = true;
        else version (Darwin) enum enableDwarf = true;
        else enum enableDwarf = false;

<<<<<<< HEAD
                    if (numframes >= FIRSTFRAME)
                    {
                        return traceHandlerOpApplyImpl(
                            callstack[FIRSTFRAME .. numframes],
                            dg
                        );
                    }
                    else
                    {
                        return 0;
                    }
                }
                else
                {
                    const framelist = backtrace_symbols( callstack.ptr, numframes );
                    scope(exit) free(cast(void*) framelist);

                    int ret = 0;
                    for ( int i = FIRSTFRAME; i < numframes; ++i )
                    {
                        char[4096] fixbuf = void;
                        auto buf = framelist[i][0 .. strlen(framelist[i])];
                        auto pos = cast(size_t)(i - FIRSTFRAME);
                        buf = fixline( buf, fixbuf );
                        ret = dg( pos, buf );
                        if ( ret )
                            break;
                    }
                    return ret;
                }
            }
=======
        static if (enableDwarf)
        {
            import core.internal.traits : externDFunc;

version (LDC)
{
            alias traceHandlerOpApplyImpl = externDFunc!(
                "rt.backtrace.dwarf.traceHandlerOpApplyImpl",
                int function(const(void*)[], scope int delegate(ref size_t, ref const(char[])))
                );
}
else
{
            alias traceHandlerOpApplyImpl = externDFunc!(
                "rt.backtrace.dwarf.traceHandlerOpApplyImpl",
                int function(const void*[], scope int delegate(ref size_t, ref const(char[])))
                );
}
>>>>>>> 2dd75237

            if (numframes >= FIRSTFRAME)
            {
                return traceHandlerOpApplyImpl(
                    callstack[FIRSTFRAME .. numframes],
                    dg
                    );
            }
            else
            {
                return 0;
            }
        }
        else
        {
            const framelist = backtrace_symbols( callstack.ptr, numframes );
            scope(exit) free(cast(void*) framelist);

            int ret = 0;
            for ( int i = FIRSTFRAME; i < numframes; ++i )
            {
                char[4096] fixbuf = void;
                auto buf = framelist[i][0 .. strlen(framelist[i])];
                auto pos = cast(size_t)(i - FIRSTFRAME);
                buf = fixline( buf, fixbuf );
                ret = dg( pos, buf );
                if ( ret )
                    break;
            }
            return ret;
        }
    }

<<<<<<< HEAD
        version(WEKA)
        {
            // Weka's code casts the result of defaultTraceHandler to a
            // redefined struct such that external code can access the data
            // inside this Voldemort type. Do static asserts here to check that
            // Weka's struct has the same size as the Voldemort type, etc.

            // weka/lib/exception.d's struct:
            struct DefaultTraceInfoABI {
                void*  _vtable;
                void*  _monitor;
                void* _interface;
                int       numframes;
                bool      alreadyHandled;  // use the padding for this extra member
                void*[0]  callstack;
            }
            //static assert (DefaultTraceInfo.sizeof == DefaultTraceInfoABI.sizeof);
            static assert (DefaultTraceInfo.numframes.offsetof == DefaultTraceInfoABI.numframes.offsetof);
            static assert (DefaultTraceInfo.callstack.offsetof == DefaultTraceInfoABI.callstack.offsetof);
        }

        return new DefaultTraceInfo;
=======
    override string toString() const
    {
        string buf;
        foreach ( i, line; this )
            buf ~= i ? "\n" ~ line : line;
        return buf;
>>>>>>> 2dd75237
    }

private:
    int     numframes;
    static enum MAXFRAMES = 128;
    void*[MAXFRAMES]  callstack = void;

private:
    const(char)[] fixline( const(char)[] buf, return ref char[4096] fixbuf ) const
    {
        size_t symBeg, symEnd;

        getMangledSymbolName(buf, symBeg, symEnd);

        enum min = (size_t a, size_t b) => a <= b ? a : b;
        if (symBeg == symEnd || symBeg >= fixbuf.length)
        {
            immutable len = min(buf.length, fixbuf.length);
            fixbuf[0 .. len] = buf[0 .. len];
            return fixbuf[0 .. len];
        }
        else
        {
            fixbuf[0 .. symBeg] = buf[0 .. symBeg];

            auto sym = demangle(buf[symBeg .. symEnd], fixbuf[symBeg .. $]);

            if (sym.ptr !is fixbuf.ptr + symBeg)
            {
                // demangle reallocated the buffer, copy the symbol to fixbuf
                immutable len = min(fixbuf.length - symBeg, sym.length);
                memmove(fixbuf.ptr + symBeg, sym.ptr, len);
                if (symBeg + len == fixbuf.length)
                    return fixbuf[];
            }

            immutable pos = symBeg + sym.length;
            assert(pos < fixbuf.length);
            immutable tail = buf.length - symEnd;
            immutable len = min(fixbuf.length - pos, tail);
            fixbuf[pos .. pos + len] = buf[symEnd .. symEnd + len];
            return fixbuf[0 .. pos + len];
        }
    }
}<|MERGE_RESOLUTION|>--- conflicted
+++ resolved
@@ -758,6 +758,27 @@
  *   or `null`. If called from a finalizer (destructor), always returns `null`
  *   as trace handlers allocate.
  */
+version(WEKA)
+{
+    // Weka's code casts the result of defaultTraceHandler to a
+    // redefined struct such that external code can access the data
+    // inside this Voldemort type. Do static asserts here to check that
+    // Weka's struct has the same size as the Voldemort type, etc.
+
+    // weka/tracing/tracing.d's struct:
+    struct DefaultTraceInfoABI {
+        void*  _vtable;
+        void*  _monitor;
+        void*  _interface;
+        int       numframes;
+        bool      alreadyHandled;  // use the padding for this extra member
+        void*[0]  callstack;
+    }
+    //static assert (DefaultTraceInfo.sizeof == DefaultTraceInfoABI.sizeof);
+    static assert (DefaultTraceInfo.numframes.offsetof == DefaultTraceInfoABI.numframes.offsetof);
+    static assert (DefaultTraceInfo.callstack.offsetof == DefaultTraceInfoABI.callstack.offsetof);
+}
+
 version(WEKA) pragma(inline, false) // Needed because of mangling hack in weka/lib/exception.d to call the DefaultTraceInfo ctor.
 Throwable.TraceInfo defaultTraceHandler( void* ptr = null )
 {
@@ -906,39 +927,6 @@
         else version (Darwin) enum enableDwarf = true;
         else enum enableDwarf = false;
 
-<<<<<<< HEAD
-                    if (numframes >= FIRSTFRAME)
-                    {
-                        return traceHandlerOpApplyImpl(
-                            callstack[FIRSTFRAME .. numframes],
-                            dg
-                        );
-                    }
-                    else
-                    {
-                        return 0;
-                    }
-                }
-                else
-                {
-                    const framelist = backtrace_symbols( callstack.ptr, numframes );
-                    scope(exit) free(cast(void*) framelist);
-
-                    int ret = 0;
-                    for ( int i = FIRSTFRAME; i < numframes; ++i )
-                    {
-                        char[4096] fixbuf = void;
-                        auto buf = framelist[i][0 .. strlen(framelist[i])];
-                        auto pos = cast(size_t)(i - FIRSTFRAME);
-                        buf = fixline( buf, fixbuf );
-                        ret = dg( pos, buf );
-                        if ( ret )
-                            break;
-                    }
-                    return ret;
-                }
-            }
-=======
         static if (enableDwarf)
         {
             import core.internal.traits : externDFunc;
@@ -957,7 +945,6 @@
                 int function(const void*[], scope int delegate(ref size_t, ref const(char[])))
                 );
 }
->>>>>>> 2dd75237
 
             if (numframes >= FIRSTFRAME)
             {
@@ -991,37 +978,12 @@
         }
     }
 
-<<<<<<< HEAD
-        version(WEKA)
-        {
-            // Weka's code casts the result of defaultTraceHandler to a
-            // redefined struct such that external code can access the data
-            // inside this Voldemort type. Do static asserts here to check that
-            // Weka's struct has the same size as the Voldemort type, etc.
-
-            // weka/lib/exception.d's struct:
-            struct DefaultTraceInfoABI {
-                void*  _vtable;
-                void*  _monitor;
-                void* _interface;
-                int       numframes;
-                bool      alreadyHandled;  // use the padding for this extra member
-                void*[0]  callstack;
-            }
-            //static assert (DefaultTraceInfo.sizeof == DefaultTraceInfoABI.sizeof);
-            static assert (DefaultTraceInfo.numframes.offsetof == DefaultTraceInfoABI.numframes.offsetof);
-            static assert (DefaultTraceInfo.callstack.offsetof == DefaultTraceInfoABI.callstack.offsetof);
-        }
-
-        return new DefaultTraceInfo;
-=======
     override string toString() const
     {
         string buf;
         foreach ( i, line; this )
             buf ~= i ? "\n" ~ line : line;
         return buf;
->>>>>>> 2dd75237
     }
 
 private:
