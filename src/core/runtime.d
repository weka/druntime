/**
 * The runtime module exposes information specific to the D runtime code.
 *
 * Copyright: Copyright Sean Kelly 2005 - 2009.
 * License:   $(LINK2 http://www.boost.org/LICENSE_1_0.txt, Boost License 1.0)
 * Authors:   Sean Kelly
 * Source:    $(DRUNTIMESRC core/_runtime.d)
 */

/*          Copyright Sean Kelly 2005 - 2009.
 * Distributed under the Boost Software License, Version 1.0.
 *    (See accompanying file LICENSE or copy at
 *          http://www.boost.org/LICENSE_1_0.txt)
 */
module core.runtime;

version (Windows) import core.stdc.wchar_ : wchar_t;

version (OSX)
    version = Darwin;
else version (iOS)
    version = Darwin;
else version (TVOS)
    version = Darwin;
else version (WatchOS)
    version = Darwin;

/// C interface for Runtime.loadLibrary
extern (C) void* rt_loadLibrary(const char* name);
/// ditto
version (Windows) extern (C) void* rt_loadLibraryW(const wchar_t* name);
/// C interface for Runtime.unloadLibrary, returns 1/0 instead of bool
extern (C) int rt_unloadLibrary(void* ptr);

/// C interface for Runtime.initialize, returns 1/0 instead of bool
extern(C) int rt_init();
/// C interface for Runtime.terminate, returns 1/0 instead of bool
extern(C) int rt_term();

private
{
    alias bool function() ModuleUnitTester;
    alias bool function(Object) CollectHandler;
    alias Throwable.TraceInfo function( void* ptr ) TraceHandler;

    extern (C) void rt_setCollectHandler( CollectHandler h );
    extern (C) CollectHandler rt_getCollectHandler();

    extern (C) void rt_setTraceHandler( TraceHandler h );
    extern (C) TraceHandler rt_getTraceHandler();

    alias void delegate( Throwable ) ExceptionHandler;
    extern (C) void _d_print_throwable(Throwable t);

    extern (C) void* thread_stackBottom();

    extern (C) string[] rt_args();
    extern (C) CArgs rt_cArgs() @nogc;
}

version(Windows){
    static this()
    {
        //NOTE: This is horribly racy - https://issues.dlang.org/show_bug.cgi?id=14226
        //Consider an application that does use a custom traceHandler
        //  upon each thread initialization, the new thread sets the global hanlder to the customTraceHandler.
        //Now consider just two threads: t1, t2
        //  t1 is already initialized and running;
        //  like any other thread, t1 has already set the traceHandler to be customTraceHandler
        //  t1 is suspended
        //  t2 is created - running the following code line
        //  t2 is suspended - before reaching the per-thread code that sets the handler to customTraceHandler.
        //  t1 is run; it throws an exception
        //  the user's code handling this exception counts on the supplied TraceInfo to be of the customTraceHandler format
        //  it's not the case; accessing CustomTraceInfo fields crashes the process
        Runtime.traceHandler = &defaultTraceHandler;
    }
}else{
    shared static this()
    {
        // NOTE: Some module ctors will run before this handler is set, so it's
        //       still possible the app could exit without a stack trace.  If
        //       this becomes an issue, the handler could be set in C main
        //       before the module ctors are run.
        Runtime.traceHandler = &defaultTraceHandler;
    }
}



///////////////////////////////////////////////////////////////////////////////
// Runtime
///////////////////////////////////////////////////////////////////////////////

/**
 * Stores the unprocessed arguments supplied when the
 * process was started.
 */
struct CArgs
{
    int argc; /// The argument count.
    char** argv; /// The arguments as a C array of strings.
}

/**
 * This struct encapsulates all functionality related to the underlying runtime
 * module for the calling context.
 */
struct Runtime
{
    /**
     * Initializes the runtime.  This call is to be used in instances where the
     * standard program initialization process is not executed.  This is most
     * often in shared libraries or in libraries linked to a C program.
     * If the runtime was already successfully initialized this returns true.
     * Each call to initialize must be paired by a call to $(LREF terminate).
     *
     * Returns:
     *  true if initialization succeeded or false if initialization failed.
     */
    static bool initialize()
    {
        return !!rt_init();
    }

    deprecated("Please use the overload of Runtime.initialize that takes no argument.")
    static bool initialize(ExceptionHandler dg = null)
    {
        return !!rt_init();
    }


    /**
     * Terminates the runtime.  This call is to be used in instances where the
     * standard program termination process will not be not executed.  This is
     * most often in shared libraries or in libraries linked to a C program.
     * If the runtime was not successfully initialized the function returns false.
     *
     * Returns:
     *  true if termination succeeded or false if termination failed.
     */
    static bool terminate()
    {
        return !!rt_term();
    }

    deprecated("Please use the overload of Runtime.terminate that takes no argument.")
    static bool terminate(ExceptionHandler dg = null)
    {
        return !!rt_term();
    }


    /**
     * Returns the arguments supplied when the process was started.
     *
     * Returns:
     *  The arguments supplied when this process was started.
     */
    static @property string[] args()
    {
        return rt_args();
    }

    /**
     * Returns the unprocessed C arguments supplied when the process was started.
     * Use this when you need to supply argc and argv to C libraries.
     *
     * Returns:
     *  A $(LREF CArgs) struct with the arguments supplied when this process was started.
     *
     * Example:
     * ---
     * import core.runtime;
     *
     * // A C library function requiring char** arguments
     * extern(C) void initLibFoo(int argc, char** argv);
     *
     * void main()
     * {
     *     auto args = Runtime.cArgs;
     *     initLibFoo(args.argc, args.argv);
     * }
     * ---
     */
    static @property CArgs cArgs() @nogc
    {
        return rt_cArgs();
    }

    /**
     * Locates a dynamic library with the supplied library name and dynamically
     * loads it into the caller's address space.  If the library contains a D
     * runtime it will be integrated with the current runtime.
     *
     * Params:
     *  name = The name of the dynamic library to load.
     *
     * Returns:
     *  A reference to the library or null on error.
     */
    static void* loadLibrary()(in char[] name)
    {
        import core.stdc.stdlib : free, malloc;
        version (Windows)
        {
            import core.sys.windows.windows;

            if (name.length == 0) return null;
            // Load a DLL at runtime
            auto len = MultiByteToWideChar(
                CP_UTF8, 0, name.ptr, cast(int)name.length, null, 0);
            if (len == 0)
                return null;

            auto buf = cast(wchar_t*)malloc((len+1) * wchar_t.sizeof);
            if (buf is null) return null;
            scope (exit) free(buf);

            len = MultiByteToWideChar(
                CP_UTF8, 0, name.ptr, cast(int)name.length, buf, len);
            if (len == 0)
                return null;

            buf[len] = '\0';

            return rt_loadLibraryW(buf);
        }
        else version (Posix)
        {
            /* Need a 0-terminated C string for the dll name
             */
            immutable len = name.length;
            auto buf = cast(char*)malloc(len + 1);
            if (!buf) return null;
            scope (exit) free(buf);

            buf[0 .. len] = name[];
            buf[len] = 0;

            return rt_loadLibrary(buf);
        }
    }


    /**
     * Unloads the dynamic library referenced by p.  If this library contains a
     * D runtime then any necessary finalization or cleanup of that runtime
     * will be performed.
     *
     * Params:
     *  p = A reference to the library to unload.
     */
    static bool unloadLibrary()(void* p)
    {
        return !!rt_unloadLibrary(p);
    }


    /**
     * Overrides the default trace mechanism with a user-supplied version.  A
     * trace represents the context from which an exception was thrown, and the
     * trace handler will be called when this occurs.  The pointer supplied to
     * this routine indicates the base address from which tracing should occur.
     * If the supplied pointer is null then the trace routine should determine
     * an appropriate calling context from which to begin the trace.
     *
     * Params:
     *  h = The new trace handler.  Set to null to use the default handler.
     */
    static @property void traceHandler( TraceHandler h )
    {
        rt_setTraceHandler( h );
    }

    /**
     * Gets the current trace handler.
     *
     * Returns:
     *  The current trace handler or null if none has been set.
     */
    static @property TraceHandler traceHandler()
    {
        return rt_getTraceHandler();
    }

    /**
     * Overrides the default collect hander with a user-supplied version.  This
     * routine will be called for each resource object that is finalized in a
     * non-deterministic manner--typically during a garbage collection cycle.
     * If the supplied routine returns true then the object's dtor will called
     * as normal, but if the routine returns false than the dtor will not be
     * called.  The default behavior is for all object dtors to be called.
     *
     * Params:
     *  h = The new collect handler.  Set to null to use the default handler.
     */
    static @property void collectHandler( CollectHandler h )
    {
        rt_setCollectHandler( h );
    }


    /**
     * Gets the current collect handler.
     *
     * Returns:
     *  The current collect handler or null if none has been set.
     */
    static @property CollectHandler collectHandler()
    {
        return rt_getCollectHandler();
    }


    /**
     * Overrides the default module unit tester with a user-supplied version.
     * This routine will be called once on program initialization.  The return
     * value of this routine indicates to the runtime whether the tests ran
     * without error.
     *
     * Params:
     *  h = The new unit tester.  Set to null to use the default unit tester.
     *
     * Example:
     * ---------
     * version (unittest) shared static this()
     * {
     *     import core.runtime;
     *
     *     Runtime.moduleUnitTester = &customModuleUnitTester;
     * }
     *
     * bool customModuleUnitTester()
     * {
     *     import std.stdio;
     *
     *     writeln("Using customModuleUnitTester");
     *
     *     // Do the same thing as the default moduleUnitTester:
     *     size_t failed = 0;
     *     foreach (m; ModuleInfo)
     *     {
     *         if (m)
     *         {
     *             auto fp = m.unitTest;
     *
     *             if (fp)
     *             {
     *                 try
     *                 {
     *                     fp();
     *                 }
     *                 catch (Throwable e)
     *                 {
     *                     writeln(e);
     *                     failed++;
     *                 }
     *             }
     *         }
     *     }
     *     return failed == 0;
     * }
     * ---------
     */
    static @property void moduleUnitTester( ModuleUnitTester h )
    {
        sm_moduleUnitTester = h;
    }


    /**
     * Gets the current module unit tester.
     *
     * Returns:
     *  The current module unit tester handler or null if none has been set.
     */
    static @property ModuleUnitTester moduleUnitTester()
    {
        return sm_moduleUnitTester;
    }


private:

    // NOTE: This field will only ever be set in a static ctor and should
    //       never occur within any but the main thread, so it is safe to
    //       make it __gshared.
    __gshared ModuleUnitTester sm_moduleUnitTester = null;
}

/**
 * Set source file path for coverage reports.
 *
 * Params:
 *  path = The new path name.
 * Note:
 *  This is a dmd specific setting.
 */
extern (C) void dmd_coverSourcePath(string path);

/**
 * Set output path for coverage reports.
 *
 * Params:
 *  path = The new path name.
 * Note:
 *  This is a dmd specific setting.
 */
extern (C) void dmd_coverDestPath(string path);

/**
 * Enable merging of coverage reports with existing data.
 *
 * Params:
 *  flag = enable/disable coverage merge mode
 * Note:
 *  This is a dmd specific setting.
 */
extern (C) void dmd_coverSetMerge(bool flag);

/**
 * Set the output file name for profile reports (-profile switch).
 * An empty name will set the output to stdout.
 *
 * Params:
 *  name = file name
 * Note:
 *  This is a dmd specific setting.
 */
extern (C) void trace_setlogfilename(string name);

/**
 * Set the output file name for the optimized profile linker DEF file (-profile switch).
 * An empty name will set the output to stdout.
 *
 * Params:
 *  name = file name
 * Note:
 *  This is a dmd specific setting.
 */
extern (C) void trace_setdeffilename(string name);

/**
 * Set the output file name for memory profile reports (-profile=gc switch).
 * An empty name will set the output to stdout.
 *
 * Params:
 *  name = file name
 * Note:
 *  This is a dmd specific setting.
 */
extern (C) void profilegc_setlogfilename(string name);

///////////////////////////////////////////////////////////////////////////////
// Overridable Callbacks
///////////////////////////////////////////////////////////////////////////////


/**
 * This routine is called by the runtime to run module unit tests on startup.
 * The user-supplied unit tester will be called if one has been supplied,
 * otherwise all unit tests will be run in sequence.
 *
 * Returns:
 *  true if execution should continue after testing is complete and false if
 *  not.  Default behavior is to return true.
 */
extern (C) bool runModuleUnitTests()
{
    // backtrace
    version( CRuntime_Glibc )
        import core.sys.linux.execinfo;
    else version( Darwin )
        import core.sys.darwin.execinfo;
    else version( FreeBSD )
        import core.sys.freebsd.execinfo;
    else version( Windows )
        import core.sys.windows.stacktrace;
    else version( Solaris )
        import core.sys.solaris.execinfo;

    static if( __traits( compiles, backtrace ) )
    {
        import core.sys.posix.signal; // segv handler

        static extern (C) void unittestSegvHandler( int signum, siginfo_t* info, void* ptr ) nothrow
        {
            static enum MAXFRAMES = 128;
            void*[MAXFRAMES]  callstack;
            int               numframes;

            numframes = backtrace( callstack.ptr, MAXFRAMES );
            backtrace_symbols_fd( callstack.ptr, numframes, 2 );
        }

        sigaction_t action = void;
        sigaction_t oldseg = void;
        sigaction_t oldbus = void;

        (cast(byte*) &action)[0 .. action.sizeof] = 0;
        sigfillset( &action.sa_mask ); // block other signals
        action.sa_flags = SA_SIGINFO | SA_RESETHAND;
        action.sa_sigaction = &unittestSegvHandler;
        sigaction( SIGSEGV, &action, &oldseg );
        sigaction( SIGBUS, &action, &oldbus );
        scope( exit )
        {
            sigaction( SIGSEGV, &oldseg, null );
            sigaction( SIGBUS, &oldbus, null );
        }
    }

    if( Runtime.sm_moduleUnitTester is null )
    {
        size_t failed = 0;
        foreach( m; ModuleInfo )
        {
            if( m )
            {
                auto fp = m.unitTest;

                if( fp )
                {
                    try
                    {
                        fp();
                    }
                    catch( Throwable e )
                    {
                        _d_print_throwable(e);
                        failed++;
                    }
                }
            }
        }
        return failed == 0;
    }
    return Runtime.sm_moduleUnitTester();
}


///////////////////////////////////////////////////////////////////////////////
// Default Implementations
///////////////////////////////////////////////////////////////////////////////


/**
 *
 */
version(WEKA) pragma(inline, false) // Needed because of mangling hack in weka/lib/exception.d to call the DefaultTraceInfo ctor.
Throwable.TraceInfo defaultTraceHandler( void* ptr = null )
{
    // backtrace
    version( CRuntime_Glibc )
        import core.sys.linux.execinfo;
    else version( Darwin )
        import core.sys.darwin.execinfo;
    else version( FreeBSD )
        import core.sys.freebsd.execinfo;
    else version( Windows )
        import core.sys.windows.stacktrace;
    else version( Solaris )
        import core.sys.solaris.execinfo;

    // avoid recursive GC calls in finalizer, trace handlers should be made @nogc instead
    import core.memory : gc_inFinalizer;
    if (gc_inFinalizer)
        return null;

    //printf("runtime.defaultTraceHandler()\n");
    static if( __traits( compiles, backtrace ) )
    {
        import core.demangle;
        import core.stdc.stdlib : free;
        import core.stdc.string : strlen, memchr, memmove;

        class DefaultTraceInfo : Throwable.TraceInfo
        {
            this()
            {
                numframes = backtrace( callstack.ptr, MAXFRAMES );
                if (numframes >= 2)
                {
                    // Success. Adjust the locations by one byte so they point
                    // inside the function (as required by backtrace_symbols)
                    // even if the call to _d_throw_exception was the very last
                    // instruction in the function.
                    foreach (ref c; callstack) c -= 1;
                    return;
                }

                // backtrace() failed, do it ourselves. Only works if frame
                // pointer elimination is disabled.
                static void** getBasePtr()
                {
                    version( D_InlineAsm_X86 )
                        asm { naked; mov EAX, EBP; ret; }
                    else
                    version( D_InlineAsm_X86_64 )
                        asm { naked; mov RAX, RBP; ret; }
                    else
                        return null;
                }

                auto  stackTop    = getBasePtr();
                auto  stackBottom = cast(void**) thread_stackBottom();
                void* dummy;

                if( stackTop && &dummy < stackTop && stackTop < stackBottom )
                {
                    auto stackPtr = stackTop;

                    for( numframes = 0; stackTop <= stackPtr &&
                                        stackPtr < stackBottom &&
                                        numframes < MAXFRAMES; )
                    {
                        enum CALL_INSTRUCTION_SIZE = 1; // it may not be 1 but it is good enough to get
                                                        // in CALL instruction address range for backtrace
                        callstack[numframes++] = *(stackPtr + 1) - CALL_INSTRUCTION_SIZE;
                        stackPtr = cast(void**) *stackPtr;
                    }
                }
            }

            override int opApply( scope int delegate(ref const(char[])) dg ) const
            {
                return opApply( (ref size_t, ref const(char[]) buf)
                                {
                                    return dg( buf );
                                } );
            }

            override int opApply( scope int delegate(ref size_t, ref const(char[])) dg ) const
            {
<<<<<<< HEAD
                version (WEKA)
=======
                version (LDC)
>>>>>>> a63df13d
                {
                    // NOTE: On LDC, the number of frames heavily depends on the
                    // runtime build settings, etc., so skipping a fixed number of
                    // them would be very brittle. We should do this by name instead.
                    enum FIRSTFRAME = 0;
                }
                else version(Posix)
                {
                    // NOTE: The first 4 frames with the current implementation are
                    //       inside core.runtime and the object code, so eliminate
                    //       these for readability.  The alternative would be to
                    //       exclude the first N frames that are in a list of
                    //       mangled function names.
                    enum FIRSTFRAME = 4;
                }
                else version(Windows)
                {
                    // NOTE: On Windows, the number of frames to exclude is based on
                    //       whether the exception is user or system-generated, so
                    //       it may be necessary to exclude a list of function names
                    //       instead.
                    enum FIRSTFRAME = 0;
                }

                version(linux) enum enableDwarf = true;
                else version(FreeBSD) enum enableDwarf = true;
                else enum enableDwarf = false;

                static if (enableDwarf)
                {
                    import core.internal.traits : externDFunc;

                    alias traceHandlerOpApplyImpl = externDFunc!(
                        "rt.backtrace.dwarf.traceHandlerOpApplyImpl",
                        int function(const(void*)[], scope int delegate(ref size_t, ref const(char[])))
                    );

                    if (numframes >= FIRSTFRAME)
                    {
                        return traceHandlerOpApplyImpl(
                            callstack[FIRSTFRAME .. numframes],
                            dg
                        );
                    }
                    else
                    {
                        return 0;
                    }
                }
                else
                {
                    const framelist = backtrace_symbols( callstack.ptr, numframes );
                    scope(exit) free(cast(void*) framelist);

                    int ret = 0;
                    for( int i = FIRSTFRAME; i < numframes; ++i )
                    {
                        char[4096] fixbuf;
                        auto buf = framelist[i][0 .. strlen(framelist[i])];
                        auto pos = cast(size_t)(i - FIRSTFRAME);
                        buf = fixline( buf, fixbuf );
                        ret = dg( pos, buf );
                        if( ret )
                            break;
                    }
                    return ret;
                }
            }

            override string toString() const
            {
                string buf;
                foreach( i, line; this )
                    buf ~= i ? "\n" ~ line : line;
                return buf;
            }

        private:
            int     numframes;
            static enum MAXFRAMES = 128;
            void*[MAXFRAMES]  callstack = void;

        private:
            const(char)[] fixline( const(char)[] buf, return ref char[4096] fixbuf ) const
            {
                size_t symBeg, symEnd;
                version( Darwin )
                {
                    // format is:
                    //  1  module    0x00000000 D6module4funcAFZv + 0
                    for( size_t i = 0, n = 0; i < buf.length; i++ )
                    {
                        if( ' ' == buf[i] )
                        {
                            n++;
                            while( i < buf.length && ' ' == buf[i] )
                                i++;
                            if( 3 > n )
                                continue;
                            symBeg = i;
                            while( i < buf.length && ' ' != buf[i] )
                                i++;
                            symEnd = i;
                            break;
                        }
                    }
                }
                else version( CRuntime_Glibc )
                {
                    // format is:  module(_D6module4funcAFZv) [0x00000000]
                    // or:         module(_D6module4funcAFZv+0x78) [0x00000000]
                    auto bptr = cast(char*) memchr( buf.ptr, '(', buf.length );
                    auto eptr = cast(char*) memchr( buf.ptr, ')', buf.length );
                    auto pptr = cast(char*) memchr( buf.ptr, '+', buf.length );

                    if (pptr && pptr < eptr)
                        eptr = pptr;

                    if( bptr++ && eptr )
                    {
                        symBeg = bptr - buf.ptr;
                        symEnd = eptr - buf.ptr;
                    }
                }
                else version( FreeBSD )
                {
                    // format is: 0x00000000 <_D6module4funcAFZv+0x78> at module
                    auto bptr = cast(char*) memchr( buf.ptr, '<', buf.length );
                    auto eptr = cast(char*) memchr( buf.ptr, '+', buf.length );

                    if( bptr++ && eptr )
                    {
                        symBeg = bptr - buf.ptr;
                        symEnd = eptr - buf.ptr;
                    }
                }
                else version( Solaris )
                {
                    // format is object'symbol+offset [pc]
                    auto bptr = cast(char*) memchr( buf.ptr, '\'', buf.length );
                    auto eptr = cast(char*) memchr( buf.ptr, '+', buf.length );

                    if( bptr++ && eptr )
                    {
                        symBeg = bptr - buf.ptr;
                        symEnd = eptr - buf.ptr;
                    }
                }
                else
                {
                    // fallthrough
                }

                assert(symBeg < buf.length && symEnd < buf.length);
                assert(symBeg <= symEnd);

                enum min = (size_t a, size_t b) => a <= b ? a : b;
                if (symBeg == symEnd || symBeg >= fixbuf.length)
                {
                    immutable len = min(buf.length, fixbuf.length);
                    fixbuf[0 .. len] = buf[0 .. len];
                    return fixbuf[0 .. len];
                }
                else
                {
                    fixbuf[0 .. symBeg] = buf[0 .. symBeg];

                    auto sym = demangle(buf[symBeg .. symEnd], fixbuf[symBeg .. $]);

                    if (sym.ptr !is fixbuf.ptr + symBeg)
                    {
                        // demangle reallocated the buffer, copy the symbol to fixbuf
                        immutable len = min(fixbuf.length - symBeg, sym.length);
                        memmove(fixbuf.ptr + symBeg, sym.ptr, len);
                        if (symBeg + len == fixbuf.length)
                            return fixbuf[];
                    }

                    immutable pos = symBeg + sym.length;
                    assert(pos < fixbuf.length);
                    immutable tail = buf.length - symEnd;
                    immutable len = min(fixbuf.length - pos, tail);
                    fixbuf[pos .. pos + len] = buf[symEnd .. symEnd + len];
                    return fixbuf[0 .. pos + len];
                }
            }
        }

        version(WEKA)
        {
            // Weka's code casts the result of defaultTraceHandler to a
            // redefined struct such that external code can access the data
            // inside this Voldemort type. Do static asserts here to check that
            // Weka's struct has the same size as the Voldemort type, etc.

            // weka/lib/exception.d's struct:
            struct DefaultTraceInfoABI {
                void*  _vtable;
                void*  _monitor;
                void* _interface;
                int       numframes;
                bool      alreadyHandled;  // use the padding for this extra member
                void*[0]  callstack;
            }
            //static assert (DefaultTraceInfo.sizeof == DefaultTraceInfoABI.sizeof);
            static assert (DefaultTraceInfo.numframes.offsetof == DefaultTraceInfoABI.numframes.offsetof);
            static assert (DefaultTraceInfo.callstack.offsetof == DefaultTraceInfoABI.callstack.offsetof);
        }

        return new DefaultTraceInfo;
    }
    else static if( __traits( compiles, new StackTrace(0, null) ) )
    {
        version (LDC)
        {
            static enum FIRSTFRAME = 0;
        }
        else version (Win64)
        {
            static enum FIRSTFRAME = 4;
        }
        else version (Win32)
        {
            static enum FIRSTFRAME = 0;
        }
        import core.sys.windows.windows : CONTEXT;
        auto s = new StackTrace(FIRSTFRAME, cast(CONTEXT*)ptr);
        return s;
    }
    else
    {
        return null;
    }
}<|MERGE_RESOLUTION|>--- conflicted
+++ resolved
@@ -633,11 +633,7 @@
 
             override int opApply( scope int delegate(ref size_t, ref const(char[])) dg ) const
             {
-<<<<<<< HEAD
-                version (WEKA)
-=======
                 version (LDC)
->>>>>>> a63df13d
                 {
                     // NOTE: On LDC, the number of frames heavily depends on the
                     // runtime build settings, etc., so skipping a fixed number of
