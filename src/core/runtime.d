--- conflicted
+++ resolved
@@ -552,7 +552,6 @@
                 auto  stackBottom = cast(void**) thread_stackBottom();
                 void* dummy;
 
-<<<<<<< HEAD
                 if( stackTop && &dummy < stackTop && stackTop < stackBottom )
                 {
                     auto stackPtr = stackTop;
@@ -565,17 +564,6 @@
                                                         // in CALL instruction address range for backtrace
                         callstack[numframes++] = *(stackPtr + 1) - CALL_INSTRUCTION_SIZE;
                         stackPtr = cast(void**) *stackPtr;
-=======
-                        for( numframes = 0; stackTop <= stackPtr &&
-                                            stackPtr < stackBottom &&
-                                            numframes < MAXFRAMES; )
-                        {
-                            enum CALL_INSTRUCTION_SIZE = 1; // it may not be 1 but it is good enough to get
-                                                            // in CALL instruction address range for backtrace
-                            callstack[numframes++] = *(stackPtr + 1) - CALL_INSTRUCTION_SIZE;
-                            stackPtr = cast(void**) *stackPtr;
-                        }
->>>>>>> fa0c5581
                     }
                 }
             }
@@ -590,8 +578,7 @@
 
             override int opApply( scope int delegate(ref size_t, ref const(char[])) dg ) const
             {
-<<<<<<< HEAD
-                version (LDC)
+                version (WEKA)
                 {
                     // NOTE: On LDC, the number of frames heavily depends on the
                     // runtime build settings, etc., so skipping a fixed number of
@@ -599,9 +586,6 @@
                     enum FIRSTFRAME = 0;
                 }
                 else version(Posix)
-=======
-                version(Posix)
->>>>>>> fa0c5581
                 {
                     // NOTE: The first 4 frames with the current implementation are
                     //       inside core.runtime and the object code, so eliminate
@@ -629,11 +613,7 @@
 
                     alias traceHandlerOpApplyImpl = externDFunc!(
                         "rt.backtrace.dwarf.traceHandlerOpApplyImpl",
-<<<<<<< HEAD
                         int function(const(void*)[], scope int delegate(ref size_t, ref const(char[])))
-=======
-                        int function(const void*[], scope int delegate(ref size_t, ref const(char[])))
->>>>>>> fa0c5581
                     );
 
                     if (numframes >= FIRSTFRAME)
@@ -647,7 +627,6 @@
                     {
                         return 0;
                     }
-<<<<<<< HEAD
                 }
                 else
                 {
@@ -667,28 +646,6 @@
                     }
                     return ret;
                 }
-=======
-                }
-                else
-                {
-                    const framelist = backtrace_symbols( callstack.ptr, numframes );
-                    scope(exit) free(cast(void*) framelist);
-
-                    int ret = 0;
-                    for( int i = FIRSTFRAME; i < numframes; ++i )
-                    {
-                        char[4096] fixbuf;
-                        auto buf = framelist[i][0 .. strlen(framelist[i])];
-                        auto pos = cast(size_t)(i - FIRSTFRAME);
-                        buf = fixline( buf, fixbuf );
-                        ret = dg( pos, buf );
-                        if( ret )
-                            break;
-                    }
-                    return ret;
-                }
->>>>>>> fa0c5581
-
             }
 
             override string toString() const
