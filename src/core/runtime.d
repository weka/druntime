/**
 * The runtime module exposes information specific to the D runtime code.
 *
 * Copyright: Copyright Sean Kelly 2005 - 2009.
 * License:   $(LINK2 http://www.boost.org/LICENSE_1_0.txt, Boost License 1.0)
 * Authors:   Sean Kelly
 * Source:    $(LINK2 https://github.com/dlang/druntime/blob/master/src/core/runtime.d, _runtime.d)
 * Documentation: https://dlang.org/phobos/core_runtime.html
 */

module core.runtime;

version (OSX)
    version = Darwin;
else version (iOS)
    version = Darwin;
else version (TVOS)
    version = Darwin;
else version (WatchOS)
    version = Darwin;

version (DRuntime_Use_Libunwind)
{
    import core.internal.backtrace.libunwind;
    // This shouldn't be necessary but ensure that code doesn't get mixed
    // It does however prevent the unittest SEGV handler to be installed,
    // which is desireable as it uses backtrace directly.
    private enum hasExecinfo = false;
}
else
    import core.internal.execinfo;

/// C interface for Runtime.loadLibrary
extern (C) void* rt_loadLibrary(const char* name);
/// ditto
version (Windows) extern (C) void* rt_loadLibraryW(const wchar* name);

/// C interface for Runtime.unloadLibrary, returns 1/0 instead of bool
extern (C) int rt_unloadLibrary(void* ptr);

/// C interface for Runtime.initialize, returns 1/0 instead of bool
extern(C) int rt_init();
/// C interface for Runtime.terminate, returns 1/0 instead of bool
extern(C) int rt_term();

/**
 * This type is returned by the module unit test handler to indicate testing
 * results.
 */
struct UnitTestResult
{
    /**
     * Number of modules which were tested
     */
    size_t executed;

    /**
     * Number of modules passed the unittests
     */
    size_t passed;

    /**
     * Should the main function be run or not? This is ignored if any tests
     * failed.
     */
    bool runMain;

    /**
     * Should we print a summary of the results?
     */
    bool summarize;

    /**
     * Simple check for whether execution should continue after unit tests
     * have been run. Works with legacy code that expected a bool return.
     *
     * Returns:
     *    true if execution should continue after testing is complete, false if
     *    not.
     */
    bool opCast(T : bool)() const
    {
        return runMain && (executed == passed);
    }

    /// Simple return code that says unit tests pass, and main should be run
    enum UnitTestResult pass = UnitTestResult(0, 0, true, false);
    /// Simple return code that says unit tests failed.
    enum UnitTestResult fail = UnitTestResult(1, 0, false, false);
}

/// Legacy module unit test handler
alias bool function() ModuleUnitTester;
/// Module unit test handler
alias UnitTestResult function() ExtendedModuleUnitTester;
private
{
    alias bool function(Object) CollectHandler;
    alias Throwable.TraceInfo function( void* ptr ) TraceHandler;

    extern (C) void rt_setCollectHandler( CollectHandler h );
    extern (C) CollectHandler rt_getCollectHandler();

    extern (C) void rt_setTraceHandler( TraceHandler h );
    extern (C) TraceHandler rt_getTraceHandler();

    alias void delegate( Throwable ) ExceptionHandler;
    extern (C) void _d_print_throwable(Throwable t);

    extern (C) void* thread_stackBottom();

    extern (C) string[] rt_args();
    extern (C) CArgs rt_cArgs() @nogc;
}

<<<<<<< HEAD
version(Windows){
    static this()
    {
        //NOTE: This is horribly racy - https://issues.dlang.org/show_bug.cgi?id=14226
        //Consider an application that does use a custom traceHandler
        //  upon each thread initialization, the new thread sets the global hanlder to the customTraceHandler.
        //Now consider just two threads: t1, t2
        //  t1 is already initialized and running;
        //  like any other thread, t1 has already set the traceHandler to be customTraceHandler
        //  t1 is suspended
        //  t2 is created - running the following code line
        //  t2 is suspended - before reaching the per-thread code that sets the handler to customTraceHandler.
        //  t1 is run; it throws an exception
        //  the user's code handling this exception counts on the supplied TraceInfo to be of the customTraceHandler format
        //  it's not the case; accessing CustomTraceInfo fields crashes the process
        Runtime.traceHandler = &defaultTraceHandler;
    }
}else{
    shared static this()
    {
        // NOTE: Some module ctors will run before this handler is set, so it's
        //       still possible the app could exit without a stack trace.  If
        //       this becomes an issue, the handler could be set in C main
        //       before the module ctors are run.
        Runtime.traceHandler = &defaultTraceHandler;
    }
=======

shared static this()
{
    // NOTE: Some module ctors will run before this handler is set, so it's
    //       still possible the app could exit without a stack trace.  If
    //       this becomes an issue, the handler could be set in C main
    //       before the module ctors are run.
    Runtime.traceHandler = &defaultTraceHandler;
>>>>>>> aba5e0f2
}



///////////////////////////////////////////////////////////////////////////////
// Runtime
///////////////////////////////////////////////////////////////////////////////

/**
 * Stores the unprocessed arguments supplied when the
 * process was started.
 */
struct CArgs
{
    int argc; /// The argument count.
    char** argv; /// The arguments as a C array of strings.
}

/**
 * This struct encapsulates all functionality related to the underlying runtime
 * module for the calling context.
 */
struct Runtime
{
    /**
     * Initializes the runtime.  This call is to be used in instances where the
     * standard program initialization process is not executed.  This is most
     * often in shared libraries or in libraries linked to a C program.
     * If the runtime was already successfully initialized this returns true.
     * Each call to initialize must be paired by a call to $(LREF terminate).
     *
     * Returns:
     *  true if initialization succeeded or false if initialization failed.
     */
    static bool initialize()
    {
        return !!rt_init();
    }

    /**
     * Terminates the runtime.  This call is to be used in instances where the
     * standard program termination process will not be not executed.  This is
     * most often in shared libraries or in libraries linked to a C program.
     * If the runtime was not successfully initialized the function returns false.
     *
     * Returns:
     *  true if termination succeeded or false if termination failed.
     */
    static bool terminate()
    {
        return !!rt_term();
    }

    /**
     * Returns the arguments supplied when the process was started.
     *
     * Returns:
     *  The arguments supplied when this process was started.
     */
    static @property string[] args()
    {
        return rt_args();
    }

    /**
     * Returns the unprocessed C arguments supplied when the process was started.
     * Use this when you need to supply argc and argv to C libraries.
     *
     * Returns:
     *  A $(LREF CArgs) struct with the arguments supplied when this process was started.
     *
     * Example:
     * ---
     * import core.runtime;
     *
     * // A C library function requiring char** arguments
     * extern(C) void initLibFoo(int argc, char** argv);
     *
     * void main()
     * {
     *     auto args = Runtime.cArgs;
     *     initLibFoo(args.argc, args.argv);
     * }
     * ---
     */
    static @property CArgs cArgs() @nogc
    {
        return rt_cArgs();
    }

    /**
     * Locates a dynamic library with the supplied library name and dynamically
     * loads it into the caller's address space.  If the library contains a D
     * runtime it will be integrated with the current runtime.
     *
     * Params:
     *  name = The name of the dynamic library to load.
     *
     * Returns:
     *  A reference to the library or null on error.
     */
    static void* loadLibrary()(const scope char[] name)
    {
        import core.stdc.stdlib : free, malloc;
        version (Windows)
        {
            import core.sys.windows.winnls : CP_UTF8, MultiByteToWideChar;
            import core.sys.windows.winnt : WCHAR;

            if (name.length == 0) return null;
            // Load a DLL at runtime
            auto len = MultiByteToWideChar(
                CP_UTF8, 0, name.ptr, cast(int)name.length, null, 0);
            if (len == 0)
                return null;

            auto buf = cast(WCHAR*)malloc((len+1) * WCHAR.sizeof);
            if (buf is null) return null;
            scope (exit) free(buf);

            len = MultiByteToWideChar(
                CP_UTF8, 0, name.ptr, cast(int)name.length, buf, len);
            if (len == 0)
                return null;

            buf[len] = '\0';

            return rt_loadLibraryW(buf);
        }
        else version (Posix)
        {
            /* Need a 0-terminated C string for the dll name
             */
            immutable len = name.length;
            auto buf = cast(char*)malloc(len + 1);
            if (!buf) return null;
            scope (exit) free(buf);

            buf[0 .. len] = name[];
            buf[len] = 0;

            return rt_loadLibrary(buf);
        }
    }


    /**
     * Unloads the dynamic library referenced by p.  If this library contains a
     * D runtime then any necessary finalization or cleanup of that runtime
     * will be performed.
     *
     * Params:
     *  p = A reference to the library to unload.
     */
    static bool unloadLibrary()(void* p)
    {
        return !!rt_unloadLibrary(p);
    }


    /**
     * Overrides the default trace mechanism with a user-supplied version.  A
     * trace represents the context from which an exception was thrown, and the
     * trace handler will be called when this occurs.  The pointer supplied to
     * this routine indicates the base address from which tracing should occur.
     * If the supplied pointer is null then the trace routine should determine
     * an appropriate calling context from which to begin the trace.
     *
     * Params:
     *  h = The new trace handler.  Set to null to use the default handler.
     */
    static @property void traceHandler( TraceHandler h )
    {
        rt_setTraceHandler( h );
    }

    /**
     * Gets the current trace handler.
     *
     * Returns:
     *  The current trace handler or null if none has been set.
     */
    static @property TraceHandler traceHandler()
    {
        return rt_getTraceHandler();
    }

    /**
     * Overrides the default collect hander with a user-supplied version.  This
     * routine will be called for each resource object that is finalized in a
     * non-deterministic manner--typically during a garbage collection cycle.
     * If the supplied routine returns true then the object's dtor will called
     * as normal, but if the routine returns false than the dtor will not be
     * called.  The default behavior is for all object dtors to be called.
     *
     * Params:
     *  h = The new collect handler.  Set to null to use the default handler.
     */
    static @property void collectHandler( CollectHandler h )
    {
        rt_setCollectHandler( h );
    }


    /**
     * Gets the current collect handler.
     *
     * Returns:
     *  The current collect handler or null if none has been set.
     */
    static @property CollectHandler collectHandler()
    {
        return rt_getCollectHandler();
    }


    /**
     * Overrides the default module unit tester with a user-supplied version.
     * This routine will be called once on program initialization.  The return
     * value of this routine indicates to the runtime whether the tests ran
     * without error.
     *
     * There are two options for handlers. The `bool` version is deprecated but
     * will be kept for legacy support. Returning `true` from the handler is
     * equivalent to returning `UnitTestResult.pass` from the extended version.
     * Returning `false` from the handler is equivalent to returning
     * `UnitTestResult.fail` from the extended version.
     *
     * See the documentation for `UnitTestResult` to see how you should set up
     * the return structure.
     *
     * See the documentation for `runModuleUnitTests` for how the default
     * algorithm works, or read the example below.
     *
     * Params:
     *  h = The new unit tester.  Set both to null to use the default unit
     *  tester.
     *
     * Example:
     * ---------
     * shared static this()
     * {
     *     import core.runtime;
     *
     *     Runtime.extendedModuleUnitTester = &customModuleUnitTester;
     * }
     *
     * UnitTestResult customModuleUnitTester()
     * {
     *     import std.stdio;
     *
     *     writeln("Using customModuleUnitTester");
     *
     *     // Do the same thing as the default moduleUnitTester:
     *     UnitTestResult result;
     *     foreach (m; ModuleInfo)
     *     {
     *         if (m)
     *         {
     *             auto fp = m.unitTest;
     *
     *             if (fp)
     *             {
     *                 ++result.executed;
     *                 try
     *                 {
     *                     fp();
     *                     ++result.passed;
     *                 }
     *                 catch (Throwable e)
     *                 {
     *                     writeln(e);
     *                 }
     *             }
     *         }
     *     }
     *     if (result.executed != result.passed)
     *     {
     *         result.runMain = false;  // don't run main
     *         result.summarize = true; // print failure
     *     }
     *     else
     *     {
     *         result.runMain = true;    // all UT passed
     *         result.summarize = false; // be quiet about it.
     *     }
     *     return result;
     * }
     * ---------
     */
    static @property void extendedModuleUnitTester( ExtendedModuleUnitTester h )
    {
        sm_extModuleUnitTester = h;
    }

    /// Ditto
    static @property void moduleUnitTester( ModuleUnitTester h )
    {
        sm_moduleUnitTester = h;
    }

    /**
     * Gets the current legacy module unit tester.
     *
     * This property should not be used, but is supported for legacy purposes.
     *
     * Note that if the extended unit test handler is set, this handler will
     * be ignored.
     *
     * Returns:
     *  The current legacy module unit tester handler or null if none has been
     *  set.
     */
    static @property ModuleUnitTester moduleUnitTester()
    {
        return sm_moduleUnitTester;
    }

    /**
     * Gets the current module unit tester.
     *
     * This handler overrides any legacy module unit tester set by the
     * moduleUnitTester property.
     *
     * Returns:
     *  The current  module unit tester handler or null if none has been
     *  set.
     */
    static @property ExtendedModuleUnitTester extendedModuleUnitTester()
    {
        return sm_extModuleUnitTester;
    }

private:

    // NOTE: This field will only ever be set in a static ctor and should
    //       never occur within any but the main thread, so it is safe to
    //       make it __gshared.
    __gshared ExtendedModuleUnitTester sm_extModuleUnitTester = null;
    __gshared ModuleUnitTester sm_moduleUnitTester = null;
}

/**
 * Set source file path for coverage reports.
 *
 * Params:
 *  path = The new path name.
 * Note:
 *  This is a dmd specific setting.
 */
extern (C) void dmd_coverSourcePath(string path);

/**
 * Set output path for coverage reports.
 *
 * Params:
 *  path = The new path name.
 * Note:
 *  This is a dmd specific setting.
 */
extern (C) void dmd_coverDestPath(string path);

/**
 * Enable merging of coverage reports with existing data.
 *
 * Params:
 *  flag = enable/disable coverage merge mode
 * Note:
 *  This is a dmd specific setting.
 */
extern (C) void dmd_coverSetMerge(bool flag);

/**
 * Set the output file name for profile reports (-profile switch).
 * An empty name will set the output to stdout.
 *
 * Params:
 *  name = file name
 * Note:
 *  This is a dmd specific setting.
 */
extern (C) void trace_setlogfilename(string name);

/**
 * Set the output file name for the optimized profile linker DEF file (-profile switch).
 * An empty name will set the output to stdout.
 *
 * Params:
 *  name = file name
 * Note:
 *  This is a dmd specific setting.
 */
extern (C) void trace_setdeffilename(string name);

/**
 * Set the output file name for memory profile reports (-profile=gc switch).
 * An empty name will set the output to stdout.
 *
 * Params:
 *  name = file name
 * Note:
 *  This is a dmd specific setting.
 */
extern (C) void profilegc_setlogfilename(string name);

///////////////////////////////////////////////////////////////////////////////
// Overridable Callbacks
///////////////////////////////////////////////////////////////////////////////


/**
 * This routine is called by the runtime to run module unit tests on startup.
 * The user-supplied unit tester will be called if one has been set,
 * otherwise all unit tests will be run in sequence.
 *
 * If the extended unittest handler is registered, this function returns the
 * result from that handler directly.
 *
 * If a legacy boolean returning custom handler is used, `false` maps to
 * `UnitTestResult.fail`, and `true` maps to `UnitTestResult.pass`. This was
 * the original behavior of the unit testing system.
 *
 * If no unittest custom handlers are registered, the following algorithm is
 * executed (the behavior can be affected by the `--DRT-testmode` switch
 * below):
 * 1. Execute any unittests present. For each that fails, print the stack
 *    trace and continue.
 * 2. If no unittests were present, set summarize to false, and runMain to
 *    true.
 * 3. Otherwise, set summarize to true, and runMain to false.
 *
 * See the documentation for `UnitTestResult` for details on how the runtime
 * treats the return value from this function.
 *
 * If the switch `--DRT-testmode` is passed to the executable, it can have
 * one of 3 values:
 * 1. "run-main": even if unit tests are run (and all pass), runMain is set
      to true.
 * 2. "test-or-main": any unit tests present will cause the program to
 *    summarize the results and exit regardless of the result. This is the
 *    default.
 * 3. "test-only", runMain is set to false, even with no tests present.
 *
 * This command-line parameter does not affect custom unit test handlers.
 *
 * Returns:
 *   A `UnitTestResult` struct indicating the result of running unit tests.
 */
extern (C) UnitTestResult runModuleUnitTests()
{
    version (Windows)
        import core.sys.windows.stacktrace;

    static if (hasExecinfo)
    {
        import core.sys.posix.signal; // segv handler

        static extern (C) void unittestSegvHandler( int signum, siginfo_t* info, void* ptr ) nothrow
        {
            static enum MAXFRAMES = 128;
            void*[MAXFRAMES]  callstack;

            auto numframes = backtrace( callstack.ptr, MAXFRAMES );
            backtrace_symbols_fd( callstack.ptr, numframes, 2 );
        }

        sigaction_t action = void;
        sigaction_t oldseg = void;
        sigaction_t oldbus = void;

        (cast(byte*) &action)[0 .. action.sizeof] = 0;
        sigfillset( &action.sa_mask ); // block other signals
        action.sa_flags = SA_SIGINFO | SA_RESETHAND;
        action.sa_sigaction = &unittestSegvHandler;
        sigaction( SIGSEGV, &action, &oldseg );
        sigaction( SIGBUS, &action, &oldbus );
        scope( exit )
        {
            sigaction( SIGSEGV, &oldseg, null );
            sigaction( SIGBUS, &oldbus, null );
        }
    }

    if (Runtime.sm_extModuleUnitTester !is null)
        return Runtime.sm_extModuleUnitTester();
    else if (Runtime.sm_moduleUnitTester !is null)
        return Runtime.sm_moduleUnitTester() ? UnitTestResult.pass : UnitTestResult.fail;
    UnitTestResult results;
    foreach ( m; ModuleInfo )
    {
        if ( !m )
            continue;
        auto fp = m.unitTest;
        if ( !fp )
            continue;

        import core.exception;
        ++results.executed;
        try
        {
            fp();
            ++results.passed;
        }
        catch ( Throwable e )
        {
            import core.stdc.stdio;
            printf("%.*s(%llu): [unittest] %.*s\n",
                cast(int) e.file.length, e.file.ptr, cast(ulong) e.line,
                cast(int) e.message.length, e.message.ptr);
            if ( typeid(e) == typeid(AssertError) )
            {
                // Crude heuristic to figure whether the assertion originates in
                // the unittested module. TODO: improve.
                auto moduleName = m.name;
                if (moduleName.length && e.file.length > moduleName.length
                    && e.file[0 .. moduleName.length] == moduleName)
                {
                    // Exception originates in the same module, don't print
                    // the stack trace.
                    // TODO: omit stack trace only if assert was thrown
                    // directly by the unittest.
                    continue;
                }
            }
            // TODO: perhaps indent all of this stuff.
            _d_print_throwable(e);
        }
    }

    import core.internal.parseoptions : rt_configOption;

    if (results.passed != results.executed)
    {
        // by default, we always print a summary if there are failures.
        results.summarize = true;
    }
    else switch (rt_configOption("testmode", null, false))
    {
    case "run-main":
        results.runMain = true;
        break;
    case "test-only":
        // Never run main, always summarize
        results.summarize = true;
        break;
    case "":
        // By default, do not run main if tests are present.
    case "test-or-main":
        // only run main if there were no tests. Only summarize if we are not
        // running main.
        results.runMain = (results.executed == 0);
        results.summarize = !results.runMain;
        break;
    default:
        assert(0, "Unknown --DRT-testmode option: " ~ rt_configOption("testmode", null, false));
    }

    return results;
}

version (LDC) version (Darwin)
{
    nothrow:

    extern (C)
    {
        enum _URC_NO_REASON = 0;
        enum _URC_END_OF_STACK = 5;

        alias _Unwind_Context_Ptr = void*;
        alias _Unwind_Trace_Fn = int function(_Unwind_Context_Ptr, void*);
        int _Unwind_Backtrace(_Unwind_Trace_Fn, void*);
        ptrdiff_t _Unwind_GetIP(_Unwind_Context_Ptr context);
    }

    // Use our own backtrce() based on _Unwind_Backtrace(), as the former (from
    // execinfo) doesn't seem to handle missing frame pointers too well.
    private int backtrace(void** buffer, int maxSize)
    {
        if (maxSize < 0) return 0;

        struct State
        {
            void** buffer;
            int maxSize;
            int entriesWritten = 0;
        }

        static extern(C) int handler(_Unwind_Context_Ptr context, void* statePtr)
        {
            auto state = cast(State*)statePtr;
            if (state.entriesWritten >= state.maxSize) return _URC_END_OF_STACK;

            auto instructionPtr = _Unwind_GetIP(context);
            if (!instructionPtr) return _URC_END_OF_STACK;

            state.buffer[state.entriesWritten] = cast(void*)instructionPtr;
            ++state.entriesWritten;

            return _URC_NO_REASON;
        }

        State state;
        state.buffer = buffer;
        state.maxSize = maxSize;
        _Unwind_Backtrace(&handler, &state);

        return state.entriesWritten;
    }
}

/**
 * Get the default `Throwable.TraceInfo` implementation for the platform
 *
 * This functions returns a trace handler, allowing to inspect the
 * current stack trace.
 *
 * Params:
 *   ptr = (Windows only) The context to get the stack trace from.
 *         When `null` (the default), start from the current frame.
 *
 * Returns:
 *   A `Throwable.TraceInfo` implementation suitable to iterate over the stack,
 *   or `null`. If called from a finalizer (destructor), always returns `null`
 *   as trace handlers allocate.
 */
version(WEKA)
{
    // Weka's code casts the result of defaultTraceHandler to a
    // redefined struct such that external code can access the data
    // inside this Voldemort type. Do static asserts here to check that
    // Weka's struct has the same size as the Voldemort type, etc.

    // weka/tracing/tracing.d's struct:
    struct DefaultTraceInfoABI {
        void*  _vtable;
        void*  _monitor;
        void*  _interface;
        int       numframes;
        bool      alreadyHandled;  // use the padding for this extra member
        void*[0]  callstack;
    }
    //static assert (DefaultTraceInfo.sizeof == DefaultTraceInfoABI.sizeof);
    static assert (DefaultTraceInfo.numframes.offsetof == DefaultTraceInfoABI.numframes.offsetof);
    static assert (DefaultTraceInfo.callstack.offsetof == DefaultTraceInfoABI.callstack.offsetof);
}

version(WEKA) pragma(inline, false) // Needed because of mangling hack in weka/lib/exception.d to call the DefaultTraceInfo ctor.
Throwable.TraceInfo defaultTraceHandler( void* ptr = null )
{
    // avoid recursive GC calls in finalizer, trace handlers should be made @nogc instead
    import core.memory : gc_inFinalizer;
    if (gc_inFinalizer)
        return null;

    version (Windows)
    {
        import core.sys.windows.stacktrace;
        static if (__traits(compiles, new StackTrace(0, null)))
        {
            import core.sys.windows.winnt : CONTEXT;
            version (LDC)
                enum FIRSTFRAME = 0;
            else version (Win64)
                enum FIRSTFRAME = 4;
            else version (Win32)
                enum FIRSTFRAME = 0;
            return new StackTrace(FIRSTFRAME, cast(CONTEXT*)ptr);
        }
        else
            return null;
    }
    else static if (__traits(compiles, new DefaultTraceInfo()))
        return new DefaultTraceInfo();
    else
        return null;
}

/// Example of a simple program printing its stack trace
unittest
{
    import core.runtime;
    import core.stdc.stdio;

    void main()
    {
        auto trace = defaultTraceHandler(null);
        foreach (line; trace)
        {
            printf("%.*s\n", cast(int)line.length, line.ptr);
        }
    }
}

version (DRuntime_Use_Libunwind)
{
    import core.internal.backtrace.handler;

    alias DefaultTraceInfo = LibunwindHandler;
}
/// Default implementation for most POSIX systems
else static if (hasExecinfo) private class DefaultTraceInfo : Throwable.TraceInfo
{
    import core.demangle;
    import core.stdc.stdlib : free;
    import core.stdc.string : strlen, memchr, memmove;

    this()
    {
        // it may not be 1 but it is good enough to get
        // in CALL instruction address range for backtrace
        enum CALL_INSTRUCTION_SIZE = 1;

        static if (__traits(compiles, backtrace((void**).init, int.init)))
            numframes = cast(int) backtrace(this.callstack.ptr, MAXFRAMES);
        // Backtrace succeeded, adjust the frame to point to the caller
        if (numframes >= 2)
            foreach (ref elem; this.callstack)
                elem -= CALL_INSTRUCTION_SIZE;
        else // backtrace() failed, do it ourselves
        {
          version (LDC)
          {
            import ldc.intrinsics;
            auto stackTop = cast(void**) llvm_frameaddress(0);
          }
          else
          {
            static void** getBasePtr()
            {
                version (D_InlineAsm_X86)
                    asm { naked; mov EAX, EBP; ret; }
                else
                    version (D_InlineAsm_X86_64)
                        asm { naked; mov RAX, RBP; ret; }
                else
                    return null;
            }

            auto  stackTop    = getBasePtr();
          }
            auto  stackBottom = cast(void**) thread_stackBottom();
            void* dummy;

            if ( stackTop && &dummy < stackTop && stackTop < stackBottom )
            {
                auto stackPtr = stackTop;

                for ( numframes = 0; stackTop <= stackPtr &&
                          stackPtr < stackBottom &&
                          numframes < MAXFRAMES; )
                {
                    callstack[numframes++] = *(stackPtr + 1) - CALL_INSTRUCTION_SIZE;
                    stackPtr = cast(void**) *stackPtr;
                }
            }
        }
    }

    override int opApply( scope int delegate(ref const(char[])) dg ) const
    {
        return opApply( (ref size_t, ref const(char[]) buf)
                        {
                            return dg( buf );
                        } );
    }

    override int opApply( scope int delegate(ref size_t, ref const(char[])) dg ) const
    {
        version (linux) enum enableDwarf = true;
        else version (FreeBSD) enum enableDwarf = true;
        else version (DragonFlyBSD) enum enableDwarf = true;
        else version (Darwin) enum enableDwarf = true;
        else enum enableDwarf = false;

        const framelist = backtrace_symbols( callstack.ptr, numframes );
        scope(exit) free(cast(void*) framelist);

        static if (enableDwarf)
        {
            import core.internal.backtrace.dwarf;
            return traceHandlerOpApplyImpl(numframes,
                i => callstack[i],
                (i) { auto str = framelist[i][0 .. strlen(framelist[i])]; return getMangledSymbolName(str); },
                dg);
        }
        else
        {
            int ret = 0;
            for (size_t pos = 0; pos < numframes; ++pos)
            {
                char[4096] fixbuf = void;
                auto buf = framelist[pos][0 .. strlen(framelist[pos])];
                buf = fixline( buf, fixbuf );
                ret = dg( pos, buf );
                if ( ret )
                    break;
            }
            return ret;
        }
    }

    override string toString() const
    {
        string buf;
        foreach ( i, line; this )
            buf ~= i ? "\n" ~ line : line;
        return buf;
    }

private:
    int     numframes;
    static enum MAXFRAMES = 128;
    void*[MAXFRAMES]  callstack = void;

private:
    const(char)[] fixline( const(char)[] buf, return ref char[4096] fixbuf ) const
    {
        size_t symBeg, symEnd;

        getMangledSymbolName(buf, symBeg, symEnd);

        enum min = (size_t a, size_t b) => a <= b ? a : b;
        if (symBeg == symEnd || symBeg >= fixbuf.length)
        {
            immutable len = min(buf.length, fixbuf.length);
            fixbuf[0 .. len] = buf[0 .. len];
            return fixbuf[0 .. len];
        }
        else
        {
            fixbuf[0 .. symBeg] = buf[0 .. symBeg];

            auto sym = demangle(buf[symBeg .. symEnd], fixbuf[symBeg .. $]);

            if (sym.ptr !is fixbuf.ptr + symBeg)
            {
                // demangle reallocated the buffer, copy the symbol to fixbuf
                immutable len = min(fixbuf.length - symBeg, sym.length);
                memmove(fixbuf.ptr + symBeg, sym.ptr, len);
                if (symBeg + len == fixbuf.length)
                    return fixbuf[];
            }

            immutable pos = symBeg + sym.length;
            assert(pos < fixbuf.length);
            immutable tail = buf.length - symEnd;
            immutable len = min(fixbuf.length - pos, tail);
            fixbuf[pos .. pos + len] = buf[symEnd .. symEnd + len];
            return fixbuf[0 .. pos + len];
        }
    }
}<|MERGE_RESOLUTION|>--- conflicted
+++ resolved
@@ -113,34 +113,6 @@
     extern (C) CArgs rt_cArgs() @nogc;
 }
 
-<<<<<<< HEAD
-version(Windows){
-    static this()
-    {
-        //NOTE: This is horribly racy - https://issues.dlang.org/show_bug.cgi?id=14226
-        //Consider an application that does use a custom traceHandler
-        //  upon each thread initialization, the new thread sets the global hanlder to the customTraceHandler.
-        //Now consider just two threads: t1, t2
-        //  t1 is already initialized and running;
-        //  like any other thread, t1 has already set the traceHandler to be customTraceHandler
-        //  t1 is suspended
-        //  t2 is created - running the following code line
-        //  t2 is suspended - before reaching the per-thread code that sets the handler to customTraceHandler.
-        //  t1 is run; it throws an exception
-        //  the user's code handling this exception counts on the supplied TraceInfo to be of the customTraceHandler format
-        //  it's not the case; accessing CustomTraceInfo fields crashes the process
-        Runtime.traceHandler = &defaultTraceHandler;
-    }
-}else{
-    shared static this()
-    {
-        // NOTE: Some module ctors will run before this handler is set, so it's
-        //       still possible the app could exit without a stack trace.  If
-        //       this becomes an issue, the handler could be set in C main
-        //       before the module ctors are run.
-        Runtime.traceHandler = &defaultTraceHandler;
-    }
-=======
 
 shared static this()
 {
@@ -149,9 +121,7 @@
     //       this becomes an issue, the handler could be set in C main
     //       before the module ctors are run.
     Runtime.traceHandler = &defaultTraceHandler;
->>>>>>> aba5e0f2
-}
-
+}
 
 
 ///////////////////////////////////////////////////////////////////////////////
