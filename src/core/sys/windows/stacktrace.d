/**
 * ...
 *
 * Copyright: Copyright Benjamin Thaut 2010 - 2013.
 * License: Distributed under the
 *      $(LINK2 http://www.boost.org/LICENSE_1_0.txt, Boost Software License 1.0).
 *    (See accompanying file LICENSE)
 * Authors:   Benjamin Thaut, Sean Kelly
 * Source:    $(DRUNTIMESRC core/sys/windows/_stacktrace.d)
 */

module core.sys.windows.stacktrace;
version (Windows):

import core.demangle;
import core.runtime;
import core.stdc.stdlib;
import core.stdc.string;
import core.sys.windows.dbghelp;
import core.sys.windows.windows;

//debug=PRINTF;
debug(PRINTF) import core.stdc.stdio;


extern(Windows) void RtlCaptureContext(CONTEXT* ContextRecord);
extern(Windows) DWORD GetEnvironmentVariableA(LPCSTR lpName, LPSTR pBuffer, DWORD nSize);

extern(Windows) alias USHORT function(ULONG FramesToSkip, ULONG FramesToCapture, PVOID *BackTrace, PULONG BackTraceHash) RtlCaptureStackBackTraceFunc;

private __gshared RtlCaptureStackBackTraceFunc RtlCaptureStackBackTrace;
private __gshared immutable bool initialized;


class StackTrace : Throwable.TraceInfo
{
public:
    /**
     * Constructor
     * Params:
     *  skip = The number of stack frames to skip.
     *  context = The context to receive the stack trace from. Can be null.
     */
    this(size_t skip, CONTEXT* context)
    {
        if (context is null)
        {
<<<<<<< HEAD
            version(LDC)
                static enum INTERNALFRAMES = 0;
            else version(Win64)
=======
            version (Win64)
>>>>>>> 0bb71a3b
                static enum INTERNALFRAMES = 3;
            else version (Win32)
                static enum INTERNALFRAMES = 2;

            skip += INTERNALFRAMES; //skip the stack frames within the StackTrace class
        }
        else
        {
            //When a exception context is given the first stack frame is repeated for some reason
            version (Win64)
                static enum INTERNALFRAMES = 1;
            else version (Win32)
                static enum INTERNALFRAMES = 1;

            skip += INTERNALFRAMES;
        }
        if ( initialized )
            m_trace = trace(skip, context);
    }

    int opApply( scope int delegate(ref const(char[])) dg ) const
    {
        return opApply( (ref size_t, ref const(char[]) buf)
                        {
                            return dg( buf );
                        });
    }


    int opApply( scope int delegate(ref size_t, ref const(char[])) dg ) const
    {
        int result;
        foreach ( i, e; resolve(m_trace) )
        {
            if ( (result = dg( i, e )) != 0 )
                break;
        }
        return result;
    }


    @trusted override string toString() const
    {
        string result;

        foreach ( e; this )
        {
            result ~= e ~ "\n";
        }
        return result;
    }

    /**
     * Receive a stack trace in the form of an address list.
     * Params:
     *  skip = How many stack frames should be skipped.
     *  context = The context that should be used. If null the current context is used.
     * Returns:
     *  A list of addresses that can be passed to resolve at a later point in time.
     */
    static ulong[] trace(size_t skip = 0, CONTEXT* context = null)
    {
        synchronized( typeid(StackTrace) )
        {
            return traceNoSync(skip, context);
        }
    }

    /**
     * Resolve a stack trace.
     * Params:
     *  addresses = A list of addresses to resolve.
     * Returns:
     *  An array of strings with the results.
     */
    @trusted static char[][] resolve(const(ulong)[] addresses)
    {
        synchronized( typeid(StackTrace) )
        {
            return resolveNoSync(addresses);
        }
    }

private:
    ulong[] m_trace;


    static ulong[] traceNoSync(size_t skip, CONTEXT* context)
    {
        auto dbghelp  = DbgHelp.get();
        if (dbghelp is null)
            return []; // dbghelp.dll not available

        if (RtlCaptureStackBackTrace !is null && context is null)
        {
            size_t[63] buffer = void; // On windows xp the sum of "frames to skip" and "frames to capture" can't be greater then 63
            auto backtraceLength = RtlCaptureStackBackTrace(cast(ULONG)skip, cast(ULONG)(buffer.length - skip), cast(void**)buffer.ptr, null);

            // If we get a backtrace and it does not have the maximum length use it.
            // Otherwise rely on tracing through StackWalk64 which is slower but works when no frame pointers are available.
            if (backtraceLength > 1 && backtraceLength < buffer.length - skip)
            {
                debug(PRINTF) printf("Using result from RtlCaptureStackBackTrace\n");
                version (Win64)
                {
                    return buffer[0..backtraceLength].dup;
                }
                else version (Win32)
                {
                    auto result = new ulong[backtraceLength];
                    foreach (i, ref e; result)
                    {
                        e = buffer[i];
                    }
                    return result;
                }
            }
        }

        HANDLE       hThread  = GetCurrentThread();
        HANDLE       hProcess = GetCurrentProcess();
        CONTEXT      ctxt;

        if (context is null)
        {
            ctxt.ContextFlags = CONTEXT_FULL;
            RtlCaptureContext(&ctxt);
        }
        else
        {
            ctxt = *context;
        }

        //x86
        STACKFRAME64 stackframe;
        with (stackframe)
        {
            version (X86)
            {
                enum Flat = ADDRESS_MODE.AddrModeFlat;
                AddrPC.Offset    = ctxt.Eip;
                AddrPC.Mode      = Flat;
                AddrFrame.Offset = ctxt.Ebp;
                AddrFrame.Mode   = Flat;
                AddrStack.Offset = ctxt.Esp;
                AddrStack.Mode   = Flat;
            }
        else version (X86_64)
            {
                enum Flat = ADDRESS_MODE.AddrModeFlat;
                AddrPC.Offset    = ctxt.Rip;
                AddrPC.Mode      = Flat;
                AddrFrame.Offset = ctxt.Rbp;
                AddrFrame.Mode   = Flat;
                AddrStack.Offset = ctxt.Rsp;
                AddrStack.Mode   = Flat;
            }
        }

        version (X86)         enum imageType = IMAGE_FILE_MACHINE_I386;
        else version (X86_64) enum imageType = IMAGE_FILE_MACHINE_AMD64;
        else                  static assert(0, "unimplemented");

        ulong[] result;
        size_t frameNum = 0;

        // do ... while so that we don't skip the first stackframe
        do
        {
            if ( stackframe.AddrPC.Offset == stackframe.AddrReturn.Offset )
            {
                debug(PRINTF) printf("Endless callstack\n");
                break;
            }
            if (frameNum >= skip)
            {
                result ~= stackframe.AddrPC.Offset;
            }
            frameNum++;
        }
        while (dbghelp.StackWalk64(imageType, hProcess, hThread, &stackframe,
                                   &ctxt, null, null, null, null));
        return result;
    }

    static char[][] resolveNoSync(const(ulong)[] addresses)
    {
        auto dbghelp  = DbgHelp.get();
        if (dbghelp is null)
            return []; // dbghelp.dll not available

        HANDLE hProcess = GetCurrentProcess();

        static struct BufSymbol
        {
        align(1):
            IMAGEHLP_SYMBOLA64 _base;
            TCHAR[1024] _buf;
        }
        BufSymbol bufSymbol=void;
        IMAGEHLP_SYMBOLA64* symbol = &bufSymbol._base;
        symbol.SizeOfStruct = IMAGEHLP_SYMBOLA64.sizeof;
        symbol.MaxNameLength = bufSymbol._buf.length;

        char[][] trace;
<<<<<<< HEAD
        version (LDC) bool haveEncounteredDThrowException = false;
        foreach(pc; addresses)
=======
        foreach (pc; addresses)
>>>>>>> 0bb71a3b
        {
            if ( pc != 0 )
            {
                char[] res;
                if (dbghelp.SymGetSymFromAddr64(hProcess, pc, null, symbol) &&
                    *symbol.Name.ptr)
                {
                    version (LDC)
                    {
                        // when encountering the first `_d_throw_exception()` frame,
                        // clear the current trace and continue with the next frame
                        if (!haveEncounteredDThrowException)
                        {
                            auto len = strlen(symbol.Name.ptr);
                            // ignore missing leading underscore (Win64 release) or additional module prefix (Win64 debug)
                            //import core.stdc.stdio; printf("RAW: %s\n", symbol.Name.ptr);
                            if (len >= 17 && symbol.Name.ptr[len-17 .. len] == "d_throw_exception")
                            {
                                haveEncounteredDThrowException = true;
                                trace.length = 0;
                                continue;
                            }
                        }
                    }

                    DWORD disp;
                    IMAGEHLP_LINEA64 line=void;
                    line.SizeOfStruct = IMAGEHLP_LINEA64.sizeof;

                    if (dbghelp.SymGetLineFromAddr64(hProcess, pc, &disp, &line))
                        res = formatStackFrame(cast(void*)pc, symbol.Name.ptr,
                                               line.FileName, line.LineNumber);
                    else
                        res = formatStackFrame(cast(void*)pc, symbol.Name.ptr);
                }
                else
                    res = formatStackFrame(cast(void*)pc);
                trace ~= res;
            }
        }
        return trace;
    }

    static char[] formatStackFrame(void* pc)
    {
        import core.stdc.stdio : snprintf;
        char[2+2*size_t.sizeof+1] buf=void;

        immutable len = snprintf(buf.ptr, buf.length, "0x%p", pc);
        cast(uint)len < buf.length || assert(0);
        return buf[0 .. len].dup;
    }

    static char[] formatStackFrame(void* pc, char* symName)
    {
        char[2048] demangleBuf=void;

        auto res = formatStackFrame(pc);
        res ~= " in ";
        const(char)[] tempSymName = symName[0 .. strlen(symName)];
        //Deal with dmd mangling of long names
        version (CRuntime_DigitalMars)
        {
            size_t decodeIndex = 0;
            tempSymName = decodeDmdString(tempSymName, decodeIndex);
        }
        res ~= demangle(tempSymName, demangleBuf);
        return res;
    }

    static char[] formatStackFrame(void* pc, char* symName,
                                   in char* fileName, uint lineNum)
    {
        import core.stdc.stdio : snprintf;
        char[11] buf=void;

        auto res = formatStackFrame(pc, symName);
        res ~= " at ";
        res ~= fileName[0 .. strlen(fileName)];
        res ~= "(";
        immutable len = snprintf(buf.ptr, buf.length, "%u", lineNum);
        cast(uint)len < buf.length || assert(0);
        res ~= buf[0 .. len];
        res ~= ")";
        return res;
    }
}


// Workaround OPTLINK bug (Bugzilla 8263)
extern(Windows) BOOL FixupDebugHeader(HANDLE hProcess, ULONG ActionCode,
                                      ulong CallbackContext, ulong UserContext)
{
    if (ActionCode == CBA_READ_MEMORY)
    {
        auto p = cast(IMAGEHLP_CBA_READ_MEMORY*)CallbackContext;
        if (!(p.addr & 0xFF) && p.bytes == 0x1C &&
            // IMAGE_DEBUG_DIRECTORY.PointerToRawData
            (*cast(DWORD*)(p.addr + 24) & 0xFF) == 0x20)
        {
            immutable base = DbgHelp.get().SymGetModuleBase64(hProcess, p.addr);
            // IMAGE_DEBUG_DIRECTORY.AddressOfRawData
            if (base + *cast(DWORD*)(p.addr + 20) == p.addr + 0x1C &&
                *cast(DWORD*)(p.addr + 0x1C) == 0 &&
                *cast(DWORD*)(p.addr + 0x20) == ('N'|'B'<<8|'0'<<16|'9'<<24))
            {
                debug(PRINTF) printf("fixup IMAGE_DEBUG_DIRECTORY.AddressOfRawData\n");
                memcpy(p.buf, cast(void*)p.addr, 0x1C);
                *cast(DWORD*)(p.buf + 20) = cast(DWORD)(p.addr - base) + 0x20;
                *p.bytesread = 0x1C;
                return TRUE;
            }
        }
    }
    return FALSE;
}

private string generateSearchPath()
{
    __gshared string[3] defaultPathList = ["_NT_SYMBOL_PATH",
                                           "_NT_ALTERNATE_SYMBOL_PATH",
                                           "SYSTEMROOT"];

    string path;
    char[2048] temp;
    DWORD len;

    foreach ( e; defaultPathList )
    {
        if ( (len = GetEnvironmentVariableA( e.ptr, temp.ptr, temp.length )) > 0 )
        {
            path ~= temp[0 .. len];
            path ~= ";";
        }
    }
    path ~= "\0";
    return path;
}


shared static this()
{
    auto dbghelp = DbgHelp.get();

    if ( dbghelp is null )
        return; // dbghelp.dll not available

    auto kernel32Handle = LoadLibraryA( "kernel32.dll" );
    if (kernel32Handle !is null)
    {
        RtlCaptureStackBackTrace = cast(RtlCaptureStackBackTraceFunc) GetProcAddress(kernel32Handle, "RtlCaptureStackBackTrace");
        debug(PRINTF)
        {
            if (RtlCaptureStackBackTrace !is null)
                printf("Found RtlCaptureStackBackTrace\n");
        }
    }

    debug(PRINTF)
    {
        API_VERSION* dbghelpVersion = dbghelp.ImagehlpApiVersion();
        printf("DbgHelp Version %d.%d.%d\n", dbghelpVersion.MajorVersion, dbghelpVersion.MinorVersion, dbghelpVersion.Revision);
    }

    HANDLE hProcess = GetCurrentProcess();

    DWORD symOptions = dbghelp.SymGetOptions();
    symOptions |= SYMOPT_LOAD_LINES;
    symOptions |= SYMOPT_FAIL_CRITICAL_ERRORS;
    symOptions |= SYMOPT_DEFERRED_LOAD;
    symOptions  = dbghelp.SymSetOptions( symOptions );

    debug(PRINTF) printf("Search paths: %s\n", generateSearchPath().ptr);

    if (!dbghelp.SymInitialize(hProcess, generateSearchPath().ptr, TRUE))
        return;

  version (LDC) {} else
    dbghelp.SymRegisterCallback64(hProcess, &FixupDebugHeader, 0);

    initialized = true;
}<|MERGE_RESOLUTION|>--- conflicted
+++ resolved
@@ -45,13 +45,9 @@
     {
         if (context is null)
         {
-<<<<<<< HEAD
-            version(LDC)
+            version (LDC)
                 static enum INTERNALFRAMES = 0;
-            else version(Win64)
-=======
-            version (Win64)
->>>>>>> 0bb71a3b
+            else version (Win64)
                 static enum INTERNALFRAMES = 3;
             else version (Win32)
                 static enum INTERNALFRAMES = 2;
@@ -257,12 +253,8 @@
         symbol.MaxNameLength = bufSymbol._buf.length;
 
         char[][] trace;
-<<<<<<< HEAD
         version (LDC) bool haveEncounteredDThrowException = false;
-        foreach(pc; addresses)
-=======
         foreach (pc; addresses)
->>>>>>> 0bb71a3b
         {
             if ( pc != 0 )
             {
