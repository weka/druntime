--- conflicted
+++ resolved
@@ -30,17 +30,10 @@
     enum STDOUT_FILENO = 1;
     enum STDERR_FILENO = 2;
 
-<<<<<<< HEAD
-    __gshared char*   optarg;
-    __gshared int     optind;
-    __gshared int     opterr;
-    __gshared int     optopt;
-=======
     extern __gshared char*   optarg;
     extern __gshared int     optind;
     extern __gshared int     opterr;
     extern __gshared int     optopt;
->>>>>>> 1aabbb24
 
     int     access(in char*, int);
     uint    alarm(uint) @trusted;
