--- conflicted
+++ resolved
@@ -23,11 +23,7 @@
 
 struct msgbuf {
     c_long mtype;
-<<<<<<< HEAD
-    char[1] mtext;
-=======
     char mtext[1];
->>>>>>> fdad9f50
 };
 
 struct msginfo {
