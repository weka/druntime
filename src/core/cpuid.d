/**
 * Identify the characteristics of the host CPU, providing information
 * about cache sizes and assembly optimisation hints. This module is
 * provided primarily for assembly language programmers.
 *
 * References:
 * Some of this information was extremely difficult to track down. Some of the
 * documents below were found only in cached versions stored by search engines!
 * This code relies on information found in:
 *
 * $(UL
 * $(LI "Intel(R) 64 and IA-32 Architectures Software Developers Manual,
 *    Volume 2A: Instruction Set Reference, A-M" (2007).
 * )
 * $(LI "AMD CPUID Specification", Advanced Micro Devices, Rev 2.28 (2008).
 * )
 * $(LI "AMD Processor Recognition Application Note For Processors Prior to AMD
 *    Family 0Fh Processors", Advanced Micro Devices, Rev 3.13 (2005).
 * )
 * $(LI "AMD Geode(TM) GX Processors Data Book",
 *    Advanced Micro Devices, Publication ID 31505E, (2005).
 * )
 * $(LI "AMD K6 Processor Code Optimisation", Advanced Micro Devices, Rev D (2000).
 * )
 * $(LI "Application note 106: Software Customization for the 6x86 Family",
 *    Cyrix Corporation, Rev 1.5 (1998)
 * )
 * $(LI $(LINK http://www.datasheetcatalog.org/datasheet/nationalsemiconductor/GX1.pdf))
 * $(LI "Geode(TM) GX1 Processor Series Low Power Integrated X86 Solution",
 *   National Semiconductor, (2002)
 * )
 * $(LI "The VIA Isaiah Architecture", G. Glenn Henry, Centaur Technology, Inc (2008).
 * )
 * $(LI $(LINK http://www.sandpile.org/ia32/cpuid.htm))
 * $(LI $(LINK http://www.akkadia.org/drepper/cpumemory.pdf))
 * $(LI "What every programmer should know about memory",
 *    Ulrich Depper, Red Hat, Inc., (2007).
 * )
 * $(LI "CPU Identification by the Windows Kernel", G. Chappell (2009).
 *   $(LINK http://www.geoffchappell.com/viewer.htm?doc=studies/windows/km/cpu/cx8.htm)
 * )
 * $(LI "Intel(R) Processor Identification and the CPUID Instruction, Application
 *    Note 485" (2009).
 * )
 * )
 *
 * Bugs: Currently only works on x86 and Itanium CPUs.
 *      Many processors have bugs in their microcode for the CPUID instruction,
 *      so sometimes the cache information may be incorrect.
 *
 * Copyright: Copyright Don Clugston 2007 - 2009.
 * License:   $(LINK2 http://www.boost.org/LICENSE_1_0.txt, Boost License 1.0)
 * Authors:   Don Clugston, Tomas Lindquist Olsen &lt;tomas@famolsen.dk&gt;
 * Source:    $(DRUNTIMESRC core/_cpuid.d)
 */

/*          Copyright Don Clugston 2007 - 2009.
 * Distributed under the Boost Software License, Version 1.0.
 *    (See accompanying file LICENSE or copy at
 *          http://www.boost.org/LICENSE_1_0.txt)
 */
module core.cpuid;

@trusted:
nothrow:

// If optimizing for a particular processor, it is generally better
// to identify based on features rather than model. NOTE: Normally
// it's only worthwhile to optimise for the latest Intel and AMD CPU,
// with a backup for other CPUs.
// Pentium    -- preferPentium1()
// PMMX       --   + mmx()
// PPro       -- default
// PII        --   + mmx()
// PIII       --   + mmx() + sse()
// PentiumM   --   + mmx() + sse() + sse2()
// Pentium4   -- preferPentium4()
// PentiumD   --   + isX86_64()
// Core2      -- default + isX86_64()
// AMD K5     -- preferPentium1()
// AMD K6     --   + mmx()
// AMD K6-II  --   + mmx() + 3dnow()
// AMD K7     -- preferAthlon()
// AMD K8     --   + sse2()
// AMD K10    --   + isX86_64()
// Cyrix 6x86 -- preferPentium1()
//    6x86MX  --   + mmx()
version(D_InlineAsm_X86)
{
    version = InlineAsm_X86_Any;
}
else version(D_InlineAsm_X86_64)
{
    version = InlineAsm_X86_Any;
}

public:

/// Cache size and behaviour
struct CacheInfo
{
    /// Size of the cache, in kilobytes, per CPU.
    /// For L1 unified (data + code) caches, this size is half the physical size.
    /// (we don't halve it for larger sizes, since normally
    /// data size is much greater than code size for critical loops).
    size_t size;
    /// Number of ways of associativity, eg:
    /// 1 = direct mapped
    /// 2 = 2-way set associative
    /// 3 = 3-way set associative
    /// ubyte.max = fully associative
    ubyte associativity;
    /// Number of bytes read into the cache when a cache miss occurs.
    uint lineSize;
}

public:
    /// $(RED Scheduled for deprecation. Please use $(D dataCaches) instead.)
    // Note: When we deprecate it, we simply make it private.
    __gshared CacheInfo[5] datacache;

    @property {
    /// The data caches. If there are fewer than 5 physical caches levels,
    /// the remaining levels are set to size_t.max (== entire memory space)
    const(CacheInfo)[5] dataCaches() { return datacache; }

    /// Returns vendor string, for display purposes only.
    /// Do NOT use this to determine features!
    /// Note that some CPUs have programmable vendorIDs.
    string vendor()     {return cast(string)vendorID;}
    /// Returns processor string, for display purposes only
    string processor()  {return processorName;}

    /// Does it have an x87 FPU on-chip?
    bool x87onChip()    {return (features&FPU_BIT)!=0;}
    /// Is MMX supported?
    bool mmx()          {return (features&MMX_BIT)!=0;}
    /// Is SSE supported?
    bool sse()          {return (features&SSE_BIT)!=0;}
    /// Is SSE2 supported?
    bool sse2()         {return (features&SSE2_BIT)!=0;}
    /// Is SSE3 supported?
    bool sse3()         {return (miscfeatures&SSE3_BIT)!=0;}
    /// Is SSSE3 supported?
    bool ssse3()        {return (miscfeatures&SSSE3_BIT)!=0;}
    /// Is SSE4.1 supported?
    bool sse41()        {return (miscfeatures&SSE41_BIT)!=0;}
    /// Is SSE4.2 supported?
    bool sse42()        {return (miscfeatures&SSE42_BIT)!=0;}
    /// Is SSE4a supported?
    bool sse4a()        {return (amdmiscfeatures&SSE4A_BIT)!=0;}
    /// Is AES supported
    bool aes()          {return (miscfeatures&AES_BIT)!=0;}
    /// Is pclmulqdq supported
    bool hasPclmulqdq() {return (miscfeatures&PCLMULQDQ_BIT)!=0;}
    /// Is rdrand supported
    bool hasRdrand()    {return (miscfeatures&RDRAND_BIT)!=0;}
    /// Is AVX supported
    bool avx()
    {
        enum mask = XF_SSE_BIT|XF_YMM_BIT;
        return (xfeatures & mask) == mask && (miscfeatures&AVX_BIT)!=0;
    }
    /// Is VEX-Encoded AES supported
    bool vaes()         {return avx() && aes();}
    /// Is vpclmulqdq supported
    bool hasVpclmulqdq(){return avx() && hasPclmulqdq(); }
    /// Is FMA supported
    bool fma()          {return avx() && (miscfeatures&FMA_BIT)!=0;}
    /// Is FP16C supported
    bool fp16c()        {return avx() && (miscfeatures&FP16C_BIT)!=0;}
    /// Is AVX2 supported
    bool avx2()         {return avx() && (extfeatures & AVX2_BIT) != 0;}
    /// Is HLE (hardware lock elision) supported
    bool hle()          {return (extfeatures & HLE_BIT) != 0;}
    /// Is RTM (restricted transactional memory) supported
    bool rtm()          {return (extfeatures & RTM_BIT) != 0;}
    /// Is AMD 3DNOW supported?
    bool amd3dnow()     {return (amdfeatures&AMD_3DNOW_BIT)!=0;}
    /// Is AMD 3DNOW Ext supported?
    bool amd3dnowExt()  {return (amdfeatures&AMD_3DNOW_EXT_BIT)!=0;}
    /// Are AMD extensions to MMX supported?
    bool amdMmx()       {return (amdfeatures&AMD_MMX_BIT)!=0;}
    /// Is fxsave/fxrstor supported?
    bool hasFxsr()          {return (features&FXSR_BIT)!=0;}
    /// Is cmov supported?
    bool hasCmov()          {return (features&CMOV_BIT)!=0;}
    /// Is rdtsc supported?
    bool hasRdtsc()         {return (features&TIMESTAMP_BIT)!=0;}
    /// Is cmpxchg8b supported?
    bool hasCmpxchg8b()     {return (features&CMPXCHG8B_BIT)!=0;}
    /// Is cmpxchg8b supported?
    bool hasCmpxchg16b()    {return (miscfeatures&CMPXCHG16B_BIT)!=0;}
    /// Is SYSENTER/SYSEXIT supported?
    bool hasSysEnterSysExit()     {
        // The SYSENTER/SYSEXIT features were buggy on Pentium Pro and early PentiumII.
        // (REF: www.geoffchappell.com).
        if (probablyIntel && (family < 6 || (family==6 && (model< 3 || (model==3 && stepping<3)))))
            return false;
        return (features & SYSENTERSYSEXIT_BIT)!=0;
    }


    /// Is 3DNow prefetch supported?
    bool has3dnowPrefetch()
        {return (amdmiscfeatures&AMD_3DNOW_PREFETCH_BIT)!=0;}
    /// Are LAHF and SAHF supported in 64-bit mode?
    bool hasLahfSahf()          {return (amdmiscfeatures&LAHFSAHF_BIT)!=0;}
    /// Is POPCNT supported?
    bool hasPopcnt()        {return (miscfeatures&POPCNT_BIT)!=0;}
    /// Is LZCNT supported?
    bool hasLzcnt()         {return (amdmiscfeatures&LZCNT_BIT)!=0;}
    /// Is this an Intel64 or AMD 64?
    bool isX86_64()         {return (amdfeatures&AMD64_BIT)!=0;}

    /// Is this an IA64 (Itanium) processor?
    bool isItanium()        { return (features&IA64_BIT)!=0; }

    /// Is hyperthreading supported?
    bool hyperThreading()   { return maxThreads>maxCores; }
    /// Returns number of threads per CPU
    uint threadsPerCPU()    {return maxThreads;}
    /// Returns number of cores in CPU
    uint coresPerCPU()      {return maxCores;}

    /// Optimisation hints for assembly code.
    ///
    /// For forward compatibility, the CPU is compared against different
    /// microarchitectures. For 32-bit x86, comparisons are made against
    /// the Intel PPro/PII/PIII/PM family.
    ///
    /// The major 32-bit x86 microarchitecture 'dynasties' have been:
    ///
    /// * Intel P6 (PentiumPro, PII, PIII, PM, Core, Core2).
    /// * AMD Athlon (K7, K8, K10).
    /// * Intel NetBurst (Pentium 4, Pentium D).
    /// * In-order Pentium (Pentium1, PMMX, Atom)
    ///
    /// Other early CPUs (Nx586, AMD K5, K6, Centaur C3, Transmeta,
    /// Cyrix, Rise) were mostly in-order.
    ///
    /// Some new processors do not fit into the existing categories:
    ///
    /// * Intel Atom 230/330 (family 6, model 0x1C) is an in-order core.
    /// * Centaur Isiah = VIA Nano (family 6, model F) is an out-of-order core.
    ///
    /// Within each dynasty, the optimisation techniques are largely
    /// identical (eg, use instruction pairing for group 4). Major
    /// instruction set improvements occur within each dynasty.

    /// Does this CPU perform better on AMD K7 code than PentiumPro..Core2 code?
    bool preferAthlon() { return probablyAMD && family >=6; }
    /// Does this CPU perform better on Pentium4 code than PentiumPro..Core2 code?
    bool preferPentium4() { return probablyIntel && family == 0xF; }
    /// Does this CPU perform better on Pentium I code than Pentium Pro code?
    bool preferPentium1() { return family < 6 || (family==6 && model < 0xF && !probablyIntel); }
    }

__gshared:
    // All these values are set only once, and never subsequently modified.
public:
    /// $(RED Warning: This field will be turned into a property in a future release.)
    ///
    /// Processor type (vendor-dependent).
    /// This should be visible ONLY for display purposes.
    uint stepping, model, family;
    /// $(RED This field has been deprecated. Please use $(D cacheLevels) instead.)
    uint numCacheLevels = 1;
    /// The number of cache levels in the CPU.
    @property uint cacheLevels() { return numCacheLevels; }
private:
    bool probablyIntel; // true = _probably_ an Intel processor, might be faking
    bool probablyAMD; // true = _probably_ an AMD processor
    string processorName;
    char [12] vendorID;
    char [48] processorNameBuffer;
    uint features = 0;     // mmx, sse, sse2, hyperthreading, etc
    uint miscfeatures = 0; // sse3, etc.
    uint extfeatures = 0;  // HLE, AVX2, RTM, etc.
    uint amdfeatures = 0;  // 3DNow!, mmxext, etc
    uint amdmiscfeatures = 0; // sse4a, sse5, svm, etc
    ulong xfeatures = 0;   // XFEATURES_ENABLED_MASK
    uint maxCores = 1;
    uint maxThreads = 1;
    // Note that this may indicate multi-core rather than hyperthreading.
    @property bool hyperThreadingBit()    { return (features&HTT_BIT)!=0;}

    // feature flags CPUID1_EDX
    enum : uint
    {
        FPU_BIT = 1,
        TIMESTAMP_BIT = 1<<4, // rdtsc
        MDSR_BIT = 1<<5,      // RDMSR/WRMSR
        CMPXCHG8B_BIT = 1<<8,
        SYSENTERSYSEXIT_BIT = 1<<11,
        CMOV_BIT = 1<<15,
        MMX_BIT = 1<<23,
        FXSR_BIT = 1<<24,
        SSE_BIT = 1<<25,
        SSE2_BIT = 1<<26,
        HTT_BIT = 1<<28,
        IA64_BIT = 1<<30
    }
    // feature flags misc CPUID1_ECX
    enum : uint
    {
        SSE3_BIT = 1,
        PCLMULQDQ_BIT = 1<<1, // from AVX
        MWAIT_BIT = 1<<3,
        SSSE3_BIT = 1<<9,
        FMA_BIT = 1<<12,     // from AVX
        CMPXCHG16B_BIT = 1<<13,
        SSE41_BIT = 1<<19,
        SSE42_BIT = 1<<20,
        POPCNT_BIT = 1<<23,
        AES_BIT = 1<<25, // AES instructions from AVX
        OSXSAVE_BIT = 1<<27, // Used for AVX
        AVX_BIT = 1<<28,
        FP16C_BIT = 1<<29,
        RDRAND_BIT = 1<<30,
    }
    // Feature flags for cpuid.{EAX = 7, ECX = 0}.EBX.
    enum : uint
    {
        FSGSBASE_BIT = 1 << 1,
        BMI1_BIT = 1 << 4,
        HLE_BIT = 1 << 5,
        AVX2_BIT = 1 << 6,
        SMEP_BIT = 1 << 8,
        BMI2_BIT = 1 << 9,
        ERMS_BIT = 1 << 10,
        INVPCID_BIT = 1 << 11,
        RTM_BIT = 1 << 12,
    }
    // feature flags XFEATURES_ENABLED_MASK
    enum : ulong
    {
        XF_FP_BIT  = 0x1,
        XF_SSE_BIT = 0x2,
        XF_YMM_BIT = 0x4,
    }
    // AMD feature flags CPUID80000001_EDX
    enum : uint
    {
        AMD_MMX_BIT = 1<<22,
//      FXR_OR_CYRIXMMX_BIT = 1<<24, // Cyrix/NS: 6x86MMX instructions.
        FFXSR_BIT = 1<<25,
        PAGE1GB_BIT = 1<<26, // support for 1GB pages
        RDTSCP_BIT = 1<<27,
        AMD64_BIT = 1<<29,
        AMD_3DNOW_EXT_BIT = 1<<30,
        AMD_3DNOW_BIT = 1<<31
    }
    // AMD misc feature flags CPUID80000001_ECX
    enum : uint
    {
        LAHFSAHF_BIT = 1,
        LZCNT_BIT = 1<<5,
        SSE4A_BIT = 1<<6,
        AMD_3DNOW_PREFETCH_BIT = 1<<8,
    }


version(InlineAsm_X86_Any) {
// Note that this code will also work for Itanium in x86 mode.

__gshared uint max_cpuid, max_extended_cpuid;

// CPUID2: "cache and tlb information"
void getcacheinfoCPUID2()
{
    // We are only interested in the data caches
    void decipherCpuid2(ubyte x) {
        if (x==0) return;
        // Values from http://www.sandpile.org/ia32/cpuid.htm.
        // Includes Itanium and non-Intel CPUs.
        //
        static immutable ubyte [63] ids = [
            0x0A, 0x0C, 0x0D, 0x2C, 0x60, 0x0E, 0x66, 0x67, 0x68,
            // level 2 cache
            0x41, 0x42, 0x43, 0x44, 0x45, 0x78, 0x79, 0x7A, 0x7B, 0x7C, 0x7D, 0x7F,
            0x82, 0x83, 0x84, 0x85, 0x86, 0x87, 0x49, 0x4E,
            0x39, 0x3A, 0x3B, 0x3C, 0x3D, 0x3E, 0x48, 0x80, 0x81,
            // level 3 cache
            0x22, 0x23, 0x25, 0x29, 0x46, 0x47, 0x4A, 0x4B, 0x4C, 0x4D,

            0xD0, 0xD1, 0xD2, 0xD6, 0xD7, 0xD8, 0xDC, 0xDD, 0xDE,
            0xE2, 0xE3, 0xE4, 0xEA, 0xEB, 0xEC
        ];
        static immutable uint [63] sizes = [
            8, 16, 16, 64, 16, 24, 8, 16, 32,
            128, 256, 512, 1024, 2048, 1024, 128, 256, 512, 1024, 2048, 512,
            256, 512, 1024, 2048, 512, 1024, 4096, 6*1024,
            128, 192, 128, 256, 384, 512, 3072, 512, 128,
            512, 1024, 2048, 4096, 4096, 8192, 6*1024, 8192, 12*1024, 16*1024,

            512, 1024, 2048, 1024, 2048, 4096, 1024+512, 3*1024, 6*1024,
            2*1024, 4*1024, 8*1024, 12*1024, 28*1024, 24*1024
        ];
    // CPUBUG: Pentium M reports 0x2C but tests show it is only 4-way associative
        static immutable ubyte [63] ways = [
            2, 4, 4, 8, 8, 6, 4, 4, 4,
            4, 4, 4, 4, 4, 4, 8, 8, 8, 8, 8, 2,
            8, 8, 8, 8, 4, 8, 16, 24,
            4, 6, 2, 4, 6, 4, 12, 8, 8,
            4, 8, 8, 8, 4, 8, 12, 16, 12, 16,
            4, 4, 4, 8, 8, 8, 12, 12, 12,
            16, 16, 16, 24, 24, 24
        ];
        enum { FIRSTDATA2 = 8, FIRSTDATA3 = 28+9 }
        for (size_t i=0; i< ids.length; ++i) {
            if (x==ids[i]) {
                int level = i< FIRSTDATA2 ? 0: i<FIRSTDATA3 ? 1 : 2;
                if (x==0x49 && family==0xF && model==0x6) level=2;
                datacache[level].size=sizes[i];
                datacache[level].associativity=ways[i];
                if (level == 3 || x==0x2C || x==0x0D || (x>=0x48 && x<=0x80)
                                   || x==0x86 || x==0x87
                                   || (x>=0x66 && x<=0x68) || (x>=0x39 && x<=0x3E)){
                    datacache[level].lineSize = 64;
                } else datacache[level].lineSize = 32;
            }
        }
    }

    uint[4] a;
    bool firstTime = true;
    // On a multi-core system, this could theoretically fail, but it's only used
    // for old single-core CPUs.
    uint numinfos = 1;
    do {
        asm {
            mov EAX, 2;
            cpuid;
            mov a, EAX;
            mov a+4, EBX;
            mov a+8, ECX;
            mov a+12, EDX;
        }
        if (firstTime) {
            if (a[0]==0x0000_7001 && a[3]==0x80 && a[1]==0 && a[2]==0) {
        // Cyrix MediaGX MMXEnhanced returns: EAX= 00007001, EDX=00000080.
        // These are NOT standard Intel values
        // (TLB = 32 entry, 4 way associative, 4K pages)
        // (L1 cache = 16K, 4way, linesize16)
                datacache[0].size=8;
                datacache[0].associativity=4;
                datacache[0].lineSize=16;
                return;
            }
            // lsb of a is how many times to loop.
            numinfos = a[0] & 0xFF;
            // and otherwise it should be ignored
            a[0] &= 0xFFFF_FF00;
            firstTime = false;
        }
        for (int c=0; c<4;++c) {
            // high bit set == no info.
            if (a[c] & 0x8000_0000) continue;
            decipherCpuid2(cast(ubyte)(a[c] & 0xFF));
            decipherCpuid2(cast(ubyte)((a[c]>>8) & 0xFF));
            decipherCpuid2(cast(ubyte)((a[c]>>16) & 0xFF));
            decipherCpuid2(cast(ubyte)((a[c]>>24) & 0xFF));
        }
    } while (--numinfos);
}

// CPUID4: "Deterministic cache parameters" leaf
void getcacheinfoCPUID4()
{
    int cachenum = 0;
    for(;;) {
        uint a, b, number_of_sets;
        asm {
            mov EAX, 4;
            mov ECX, cachenum;
            cpuid;
            mov a, EAX;
            mov b, EBX;
            mov number_of_sets, ECX;
        }
        ++cachenum;
        if ((a&0x1F)==0) break; // no more caches
        uint numthreads = ((a>>14) & 0xFFF)  + 1;
        uint numcores = ((a>>26) & 0x3F) + 1;
        if (numcores > maxCores) maxCores = numcores;
        if ((a&0x1F)!=1 && ((a&0x1F)!=3)) continue; // we only want data & unified caches

        ++number_of_sets;
        ubyte level = cast(ubyte)(((a>>5)&7)-1);
        if (level > datacache.length) continue; // ignore deep caches
        datacache[level].associativity = a & 0x200 ? ubyte.max :cast(ubyte)((b>>22)+1);
        datacache[level].lineSize = (b & 0xFFF)+ 1; // system coherency line size
        uint line_partitions = ((b >> 12)& 0x3FF) + 1;
        // Size = number of sets * associativity * cachelinesize * linepartitions
        // and must convert to Kb, also dividing by the number of hyperthreads using this cache.
        ulong sz = (datacache[level].associativity< ubyte.max)? number_of_sets *
            datacache[level].associativity : number_of_sets;
        datacache[level].size = cast(uint)(
                (sz * datacache[level].lineSize * line_partitions ) / (numthreads *1024));
        if (level == 0 && (a&0xF)==3) {
            // Halve the size for unified L1 caches
            datacache[level].size/=2;
        }
    }
}

// CPUID8000_0005 & 6
void getAMDcacheinfo()
{
    uint c5, c6, d6;
    asm {
        mov EAX, 0x8000_0005; // L1 cache
        cpuid;
        // EAX has L1_TLB_4M.
        // EBX has L1_TLB_4K
        // EDX has L1 instruction cache
        mov c5, ECX;
    }

    datacache[0].size = ( (c5>>24) & 0xFF);
    datacache[0].associativity = cast(ubyte)( (c5 >> 16) & 0xFF);
    datacache[0].lineSize = c5 & 0xFF;

    if (max_extended_cpuid >= 0x8000_0006) {
        // AMD K6-III or K6-2+ or later.
        ubyte numcores = 1;
        if (max_extended_cpuid >=0x8000_0008) {
            asm {
                mov EAX, 0x8000_0008;
                cpuid;
                mov numcores, CL;
            }
            ++numcores;
            if (numcores>maxCores) maxCores = numcores;
        }
        asm {
            mov EAX, 0x8000_0006; // L2/L3 cache
            cpuid;
            mov c6, ECX; // L2 cache info
            mov d6, EDX; // L3 cache info
        }

        immutable ubyte [] assocmap = [ 0, 1, 2, 0, 4, 0, 8, 0, 16, 0, 32, 48, 64, 96, 128, 0xFF ];
        datacache[1].size = (c6>>16) & 0xFFFF;
        datacache[1].associativity = assocmap[(c6>>12)&0xF];
        datacache[1].lineSize = c6 & 0xFF;

        // The L3 cache value is TOTAL, not per core.
        datacache[2].size = ((d6>>18)*512)/numcores; // could be up to 2 * this, -1.
        datacache[2].associativity = assocmap[(d6>>12)&0xF];
        datacache[2].lineSize = d6 & 0xFF;
    }
}

// For Intel CoreI7 and later, use function 0x0B
// to determine number of processors.
void getCpuInfo0B()
{
    int level=0;
    int threadsPerCore;
    uint a, b, c, d;
    do {
        asm {
            mov EAX, 0x0B;
            mov ECX, level;
            cpuid;
            mov a, EAX;
            mov b, EBX;
            mov c, ECX;
            mov d, EDX;
        }
        if (b!=0) {
           // I'm not sure about this. The docs state that there
           // are 2 hyperthreads per core if HT is factory enabled.
            if (level==0)
                threadsPerCore = b & 0xFFFF;
            else if (level==1) {
                maxThreads = b & 0xFFFF;
                maxCores = maxThreads / threadsPerCore;
            }

        }
        ++level;
    } while (a!=0 || b!=0);

}

void cpuidX86()
{
    char * venptr = vendorID.ptr;
    uint a, b, c, d, a2;
    version(D_InlineAsm_X86)
    {
        asm {
            mov EAX, 0;
            cpuid;
            mov a, EAX;
            mov EAX, venptr;
            mov [EAX], EBX;
            mov [EAX + 4], EDX;
            mov [EAX + 8], ECX;
        }
    }
    else version(D_InlineAsm_X86_64)
    {
        asm {
            mov EAX, 0;
            cpuid;
            mov a, EAX;
            mov RAX, venptr;
            mov [RAX], EBX;
            mov [RAX + 4], EDX;
            mov [RAX + 8], ECX;
        }
    }
    asm {
        mov EAX, 0x8000_0000;
        cpuid;
        mov a2, EAX;
    }
    max_cpuid = a;
    max_extended_cpuid = a2;


    probablyIntel = vendorID == "GenuineIntel";
    probablyAMD = vendorID == "AuthenticAMD";
    uint apic = 0; // brand index, apic id
    asm {
        mov EAX, 1; // model, stepping
        cpuid;
        mov a, EAX;
        mov apic, EBX;
        mov c, ECX;
        mov d, EDX;
    }
    features = d;
    miscfeatures = c;

<<<<<<< HEAD
    version (LDC) {} else { // FIXME: xgetbv opcode is unsupported
        if (miscfeatures & OSXSAVE_BIT)
        {
            asm {
                mov ECX, 0;
                xgetbv;
                mov d, EDX;
                mov a, EAX;
            }
            xfeatures = cast(ulong)d << 32 | a;
=======
    if (max_cpuid >= 7)
    {
        uint ext;

        asm
        {
            mov EAX, 7; // Structured extended feature leaf.
            mov ECX, 0; // Main leaf.
            cpuid;
            mov ext, EBX; // HLE, AVX2, RTM, etc.
        }

        extfeatures = ext;
    }

    if (miscfeatures & OSXSAVE_BIT)
    {
        asm {
            mov ECX, 0;
            xgetbv;
            mov d, EDX;
            mov a, EAX;
>>>>>>> 1335f318
        }
    }
    amdfeatures = 0;
    amdmiscfeatures = 0;
    if (max_extended_cpuid >= 0x8000_0001) {
        asm {
            mov EAX, 0x8000_0001;
            cpuid;
            mov c, ECX;
            mov d, EDX;
        }
        amdmiscfeatures = c;
        amdfeatures = d;
    }
    // Try to detect fraudulent vendorIDs
    if (amd3dnow) probablyIntel = false;

    stepping = a & 0xF;
    uint fbase = (a >> 8) & 0xF;
    uint mbase = (a >> 4) & 0xF;
    family = ((fbase == 0xF) || (fbase == 0)) ? fbase + (a >> 20) & 0xFF : fbase;
    model = ((fbase == 0xF) || (fbase == 6 && probablyIntel) ) ?
         mbase + ((a >> 12) & 0xF0) : mbase;

    if (!probablyIntel && max_extended_cpuid >= 0x8000_0008) {
        // determine max number of cores for AMD
        asm {
            mov EAX, 0x8000_0008;
            cpuid;
            mov c, ECX;
        }
        uint apicsize = (c>>12) & 0xF;
        if (apicsize == 0) {
            // use legacy method
            if (hyperThreadingBit)  maxCores = c & 0xFF;
            else maxCores = 1;
        } else {
            // maxcores = 2^ apicsize
            maxCores = 1;
            while (apicsize) { maxCores<<=1; --apicsize; }
        }
    }

    if (max_extended_cpuid >= 0x8000_0004) {
        char *procptr = processorNameBuffer.ptr;
        version(D_InlineAsm_X86)
        {
            asm {
                push ESI;
                mov ESI, procptr;
                mov EAX, 0x8000_0002;
                cpuid;
                mov [ESI], EAX;
                mov [ESI+4], EBX;
                mov [ESI+8], ECX;
                mov [ESI+12], EDX;
                mov EAX, 0x8000_0003;
                cpuid;
                mov [ESI+16], EAX;
                mov [ESI+20], EBX;
                mov [ESI+24], ECX;
                mov [ESI+28], EDX;
                mov EAX, 0x8000_0004;
                cpuid;
                mov [ESI+32], EAX;
                mov [ESI+36], EBX;
                mov [ESI+40], ECX;
                mov [ESI+44], EDX;
                pop ESI;
            }
        }
        else version(D_InlineAsm_X86_64)
        {
            asm {
                push RSI;
                mov RSI, procptr;
                mov EAX, 0x8000_0002;
                cpuid;
                mov [RSI], EAX;
                mov [RSI+4], EBX;
                mov [RSI+8], ECX;
                mov [RSI+12], EDX;
                mov EAX, 0x8000_0003;
                cpuid;
                mov [RSI+16], EAX;
                mov [RSI+20], EBX;
                mov [RSI+24], ECX;
                mov [RSI+28], EDX;
                mov EAX, 0x8000_0004;
                cpuid;
                mov [RSI+32], EAX;
                mov [RSI+36], EBX;
                mov [RSI+40], ECX;
                mov [RSI+44], EDX;
                pop RSI;
            }
        }
        // Intel P4 and PM pad at front with spaces.
        // Other CPUs pad at end with nulls.
        int start = 0, end = 0;
        while (processorNameBuffer[start] == ' ') { ++start; }
        while (processorNameBuffer[processorNameBuffer.length-end-1] == 0) { ++end; }
        processorName = cast(string)(processorNameBuffer[start..$-end]);
    } else {
        processorName = "Unknown CPU";
    }
    // Determine cache sizes

    // Intel docs specify that they return 0 for 0x8000_0005.
    // AMD docs do not specify the behaviour for 0004 and 0002.
    // Centaur/VIA and most other manufacturers use the AMD method,
    // except Cyrix MediaGX MMX Enhanced uses their OWN form of CPUID2!
    // NS Geode GX1 provides CyrixCPUID2 _and_ does the same wrong behaviour
    // for CPUID80000005. But Geode GX uses the AMD method

    // Deal with Geode GX1 - make it same as MediaGX MMX.
    if (max_extended_cpuid==0x8000_0005 && max_cpuid==2) {
        max_extended_cpuid = 0x8000_0004;
    }
    // Therefore, we try the AMD method unless it's an Intel chip.
    // If we still have no info, try the Intel methods.
    datacache[0].size = 0;
    if (max_cpuid<2 || !probablyIntel) {
        if (max_extended_cpuid >= 0x8000_0005) {
            getAMDcacheinfo();
        } else if (probablyAMD) {
            // According to AMDProcRecognitionAppNote, this means CPU
            // K5 model 0, or Am5x86 (model 4), or Am4x86DX4 (model 4)
            // Am5x86 has 16Kb 4-way unified data & code cache.
            datacache[0].size = 8;
            datacache[0].associativity = 4;
            datacache[0].lineSize = 32;
        } else {
            // Some obscure CPU.
            // Values for Cyrix 6x86MX (family 6, model 0)
            datacache[0].size = 64;
            datacache[0].associativity = 4;
            datacache[0].lineSize = 32;
        }
    }
    if ((datacache[0].size == 0) && max_cpuid>=4) {
        getcacheinfoCPUID4();
    }
    if ((datacache[0].size == 0) && max_cpuid>=2) {
        getcacheinfoCPUID2();
    }
    if (datacache[0].size == 0) {
        // Pentium, PMMX, late model 486, or an obscure CPU
        if (mmx) { // Pentium MMX. Also has 8kB code cache.
            datacache[0].size = 16;
            datacache[0].associativity = 4;
            datacache[0].lineSize = 32;
        } else { // Pentium 1 (which also has 8kB code cache)
                 // or 486.
            // Cyrix 6x86: 16, 4way, 32 linesize
            datacache[0].size = 8;
            datacache[0].associativity = 2;
            datacache[0].lineSize = 32;
        }
    }
    if (max_cpuid >=0x0B) {
        // For Intel i7 and later, use function 0x0B to determine
        // cores and hyperthreads.
        getCpuInfo0B();
    } else {
        if (hyperThreadingBit) maxThreads = (apic>>>16) & 0xFF;
        else maxThreads = maxCores;
    }
}

// Return true if the cpuid instruction is supported.
// BUG(WONTFIX): Returns false for Cyrix 6x86 and 6x86L. They will be treated as 486 machines.
bool hasCPUID()
{
    version(D_InlineAsm_X86_64)
        return true;
    else version(LDC) {
        size_t flags;
        asm {
            pushf;
            pop EAX;
            mov flags, EAX;
            xor EAX, 0x0020_0000;
            push EAX;
            popf;
            pushf;
            pop EAX;
            xor flags, EAX;
        }
    } else {
        uint flags;
        asm {
            pushfd;
            pop EAX;
            mov flags, EAX;
            xor EAX, 0x0020_0000;
            push EAX;
            popfd;
            pushfd;
            pop EAX;
            xor flags, EAX;
        }
        return (flags & 0x0020_0000) !=0;
    }
}

} else { // inline asm X86

    bool hasCPUID() { return false; }

    void cpuidX86()
    {
            datacache[0].size = 8;
            datacache[0].associativity = 2;
            datacache[0].lineSize = 32;
    }
}

/*
// TODO: Implement this function with OS support
void cpuidPPC()
{
    enum :int  { PPC601, PPC603, PPC603E, PPC604,
                 PPC604E, PPC620, PPCG3, PPCG4, PPCG5 }

    // TODO:
    // asm { mfpvr; } returns the CPU version but unfortunately it can
    // only be used in kernel mode. So OS support is required.
    int cputype = PPC603;

    // 601 has a 8KB combined data & code L1 cache.
    uint sizes[] = [4, 8, 16, 16, 32, 32, 32, 32, 64];
    ubyte ways[] = [8, 2,  4,  4,  4,  8,  8,  8,  8];
    uint L2size[]= [0, 0,  0,  0,  0,  0,  0,  256,  512];
    uint L3size[]= [0, 0,  0,  0,  0,  0,  0,  2048,  0];

    datacache[0].size = sizes[cputype];
    datacache[0].associativity = ways[cputype];
    datacache[0].lineSize = (cputype==PPCG5)? 128 :
        (cputype == PPC620 || cputype == PPCG3)? 64 : 32;
    datacache[1].size = L2size[cputype];
    datacache[2].size = L3size[cputype];
    datacache[1].lineSize = datacache[0].lineSize;
    datacache[2].lineSize = datacache[0].lineSize;
}

// TODO: Implement this function with OS support
void cpuidSparc()
{
    // UltaSparcIIi  : L1 = 16,  2way. L2 = 512, 4 way.
    // UltraSparcIII : L1 = 64,  4way. L2= 4096 or 8192.
    // UltraSparcIIIi: L1 = 64,  4way. L2= 1024, 4 way
    // UltraSparcIV  : L1 = 64,  4way. L2 = 16*1024.
    // UltraSparcIV+ : L1 = 64,  4way. L2 = 2048, L3=32*1024.
    // Sparc64V      : L1 = 128, 2way. L2 = 4096 4way.
}
*/

shared static this()
{
    if (hasCPUID()) {
        cpuidX86();
    } else {
        // it's a 386 or 486, or a Cyrix 6x86.
        //Probably still has an external cache.
    }
    if (datacache[0].size==0) {
            // Guess same as Pentium 1.
            datacache[0].size = 8;
            datacache[0].associativity = 2;
            datacache[0].lineSize = 32;
    }
    numCacheLevels = 1;
    // And now fill up all the unused levels with full memory space.
    for (size_t i=1; i< datacache.length; ++i) {
        if (datacache[i].size==0) {
            // Set all remaining levels of cache equal to full address space.
            datacache[i].size = size_t.max/1024;
            datacache[i].associativity = 1;
            datacache[i].lineSize = datacache[i-1].lineSize;
        }
        else
            ++numCacheLevels;
    }
}<|MERGE_RESOLUTION|>--- conflicted
+++ resolved
@@ -637,18 +637,6 @@
     features = d;
     miscfeatures = c;
 
-<<<<<<< HEAD
-    version (LDC) {} else { // FIXME: xgetbv opcode is unsupported
-        if (miscfeatures & OSXSAVE_BIT)
-        {
-            asm {
-                mov ECX, 0;
-                xgetbv;
-                mov d, EDX;
-                mov a, EAX;
-            }
-            xfeatures = cast(ulong)d << 32 | a;
-=======
     if (max_cpuid >= 7)
     {
         uint ext;
@@ -671,7 +659,6 @@
             xgetbv;
             mov d, EDX;
             mov a, EAX;
->>>>>>> 1335f318
         }
     }
     amdfeatures = 0;
