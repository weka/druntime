--- conflicted
+++ resolved
@@ -17,21 +17,18 @@
 module core.bitop;
 
 nothrow:
+@safe:
 
 version( D_InlineAsm_X86_64 )
     version = AsmX86;
 else version( D_InlineAsm_X86 )
     version = AsmX86;
 
-<<<<<<< HEAD
-@safe
-{
-=======
 version (X86_64)
     version = AnyX86;
 else version (X86)
     version = AnyX86;
->>>>>>> e16ce9eb
+
 
 /**
  * Scans the bits in v starting with bit 0, looking
@@ -53,7 +50,7 @@
 version (LDC)
 {
     // KLUDGE: Need to adapt the return type.
-    version (LDC_LLVM_300) 
+    version (LDC_LLVM_300)
     {
         private pure pragma(intrinsic, "llvm.cttz.i#") T cttz(T)(T v);
         pure int bsf(size_t v)
@@ -287,109 +284,100 @@
     pure uint bswap(uint v);
 }
 
-} // @safe
-
-<<<<<<< HEAD
-/**
- * Reads I/O port at port_address.
- */
-version (LDC)
-{
+
+version (DigitalMars) version (AnyX86) @system // not pure
+{
+    /**
+     * Reads I/O port at port_address.
+     */
+    ubyte inp(uint port_address);
+
+
+    /**
+     * ditto
+     */
+    ushort inpw(uint port_address);
+
+
+    /**
+     * ditto
+     */
+    uint inpl(uint port_address);
+
+
+    /**
+     * Writes and returns value to I/O port at port_address.
+     */
+    ubyte outp(uint port_address, ubyte value);
+
+
+    /**
+     * ditto
+     */
+    ushort outpw(uint port_address, ushort value);
+
+
+    /**
+     * ditto
+     */
+    uint outpl(uint port_address, uint value);
+}
+version(LDC) @system // not pure
+{
+    /**
+     * Reads I/O port at port_address.
+     */
     uint inp(uint port_address)
     {
         assert(false, "inp not yet implemented for LDC.");
     }
-}
-else
-=======
-version (DigitalMars) version (AnyX86) @system // not pure
->>>>>>> e16ce9eb
-{
-    ubyte inp(uint port_address);
-}
-
-
-/**
- * ditto
- */
-version (LDC)
-{
+
+
+    /**
+     * ditto
+     */
     uint inpw(uint port_address)
     {
         assert(false, "inpw not yet implemented for LDC.");
     }
-}
-else
-{
-    ushort inpw(uint port_address);
-}
-
-
-/**
- * ditto
- */
-version (LDC)
-{
+
+
+    /**
+     * ditto
+     */
     uint inpl(uint port_address)
     {
         assert(false, "inpl not yet implemented for LDC.");
     }
-}
-else
-{
-    uint inpl(uint port_address);
-}
-
-
-/**
- * Writes and returns value to I/O port at port_address.
- */
-version (LDC)
-{
+
+
+    /**
+     * Writes and returns value to I/O port at port_address.
+     */
     ubyte outp(uint port_address, uint value)
     {
         assert(false, "outp not yet implemented for LDC.");
     }
-}
-else
-{
-    ubyte outp(uint port_address, ubyte value);
-}
-
-
-/**
- * ditto
- */
-version (LDC)
-{
+
+
+    /**
+     * ditto
+     */
     ushort outpw(uint port_address, uint value)
     {
         assert(false, "outpw not yet implemented for LDC.");
     }
-}
-else
-{
-    ushort outpw(uint port_address, ushort value);
-}
-
-
-/**
- * ditto
- */
-version (LDC)
-{
+
+
+    /**
+     * ditto
+     */
     uint outpl(uint port_address, uint value)
     {
         assert(false, "outpl not yet implemented for LDC.");
     }
 }
-else
-{
-    uint outpl(uint port_address, uint value);
-}
-
-@safe
-{
+
 
 /**
  *  Calculates the number of set bits in a 32-bit integer.
@@ -508,6 +496,4 @@
     assert( bitswap( 0x8000_0100 ) == 0x0080_0001 );
     foreach(i; 0 .. 32)
         assert(bitswap(1 << i) == 1 << 32 - i - 1);
-}
-
-} // @safe+}