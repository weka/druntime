--- conflicted
+++ resolved
@@ -101,28 +101,20 @@
  * (No longer an intrisic - the compiler recognizes the patterns
  * in the body.)
  */
-<<<<<<< HEAD
-version (LDC)
-{
-    pure pragma(LDC_intrinsic, "ldc.bitop.bt")
-        int bt(in size_t* p, size_t bitnum);
-}
-else
-=======
+version (LDC)
+{
+    pragma(LDC_intrinsic, "ldc.bitop.bt")
+        int bt(in size_t* p, size_t bitnum) pure @system;
+}
+else
 int bt(in size_t* p, size_t bitnum) pure @system
->>>>>>> c0978e93
-{
-    @system
-    {
-    int bt(in size_t* p, size_t bitnum) pure
-    {
-        static if (size_t.sizeof == 8)
-            return ((p[bitnum >> 6] & (1L << (bitnum & 63)))) != 0;
-        else static if (size_t.sizeof == 4)
-            return ((p[bitnum >> 5] & (1  << (bitnum & 31)))) != 0;
-        else
-            static assert(0);
-    }
+{
+    static if (size_t.sizeof == 8)
+        return ((p[bitnum >> 6] & (1L << (bitnum & 63)))) != 0;
+    else static if (size_t.sizeof == 4)
+        return ((p[bitnum >> 5] & (1  << (bitnum & 31)))) != 0;
+    else
+        static assert(0);
 }
 ///
 @system pure unittest
@@ -140,37 +132,25 @@
 /**
  * Tests and complements the bit.
  */
-<<<<<<< HEAD
-version (LDC)
-{
-    pure pragma(LDC_intrinsic, "ldc.bitop.btc")
-        int btc(size_t* p, size_t bitnum);
-}
-else
-{
-    int btc(size_t* p, size_t bitnum) pure;
-}
-=======
+version (LDC)
+{
+    pragma(LDC_intrinsic, "ldc.bitop.btc")
+        int btc(size_t* p, size_t bitnum) pure @system;
+}
+else
 int btc(size_t* p, size_t bitnum) pure @system;
->>>>>>> c0978e93
 
 
 /**
  * Tests and resets (sets to 0) the bit.
  */
-<<<<<<< HEAD
-version (LDC)
-{
-    pure pragma(LDC_intrinsic, "ldc.bitop.btr")
-        int btr(size_t* p, size_t bitnum);
-}
-else
-{
-    int btr(size_t* p, size_t bitnum) pure;
-}
-=======
+version (LDC)
+{
+    pragma(LDC_intrinsic, "ldc.bitop.btr")
+        int btr(size_t* p, size_t bitnum) pure @system;
+}
+else
 int btr(size_t* p, size_t bitnum) pure @system;
->>>>>>> c0978e93
 
 
 /**
@@ -186,19 +166,13 @@
  *      A non-zero value if the bit was set, and a zero
  *      if it was clear.
  */
-<<<<<<< HEAD
-version (LDC)
-{
-    pure pragma(LDC_intrinsic, "ldc.bitop.bts")
-        int bts(size_t* p, size_t bitnum);
-}
-else
-{
-    int bts(size_t* p, size_t bitnum) pure;
-}
-=======
+version (LDC)
+{
+    pragma(LDC_intrinsic, "ldc.bitop.bts")
+        int bts(size_t* p, size_t bitnum) pure @system;
+}
+else
 int bts(size_t* p, size_t bitnum) pure @system;
->>>>>>> c0978e93
 
 ///
 @system pure unittest
