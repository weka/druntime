/**
 * This module contains a collection of bit-level operations.
 *
 * Copyright: Copyright Don Clugston 2005 - 2013.
 * License:   $(LINK2 http://www.boost.org/LICENSE_1_0.txt, Boost License 1.0)
 * Authors:   Don Clugston, Sean Kelly, Walter Bright, Alex Rønne Petersen, Thomas Stuart Bockman
 * Source:    $(DRUNTIMESRC core/_bitop.d)
 *
 * Some of the LDC-specific parts came »From GDC ... public domain!«
 */

module core.bitop;

nothrow:
@safe:
@nogc:

version (LDC)
{
    import ldc.intrinsics;
    // Do not use the DMD inline assembler.
}
else version (D_InlineAsm_X86_64)
    version = AsmX86;
else version (D_InlineAsm_X86)
    version = AsmX86;

version (X86_64)
    version = AnyX86;
else version (X86)
    version = AnyX86;

// Use to implement 64-bit bitops on 32-bit arch.
private union Split64
{
    ulong u64;
    struct
    {
        version (LittleEndian)
        {
            uint lo;
            uint hi;
        }
        else
        {
            uint hi;
            uint lo;
        }
    }

    pragma(inline, true)
    this(ulong u64) @safe pure nothrow @nogc
    {
        if (__ctfe)
        {
            lo = cast(uint) u64;
            hi = cast(uint) (u64 >>> 32);
        }
        else
            this.u64 = u64;
    }
}

unittest
{
    const rt = Split64(1);
    assert((rt.lo == 1) && (rt.hi == 0));

    enum ct = Split64(1);
    assert((ct.lo == rt.lo) && (ct.hi == rt.hi));
}

/**
 * Scans the bits in v starting with bit 0, looking
 * for the first set bit.
 * Returns:
 *      The bit number of the first bit set.
 *      The return value is undefined if v is zero.
 */
pragma(inline, true) // LDC
int bsf(uint v) pure
{
  version (LDC)
  {
    if (!__ctfe)
        return cast(int) llvm_cttz(v, true);
  }
  else
  {
    pragma(inline, false);  // so intrinsic detection will work
  }
    return softBsf!uint(v);
}

/// ditto
pragma(inline, true) // LDC
int bsf(ulong v) pure
{
    static if (size_t.sizeof == ulong.sizeof)  // 64 bit code gen
    {
      version (LDC)
      {
        if (!__ctfe)
            return cast(int) llvm_cttz(v, true);
      }
      else
      {
        pragma(inline, false);   // so intrinsic detection will work
      }
        return softBsf!ulong(v);
    }
    else
    {
        /* intrinsic not available for 32 bit code,
         * make do with 32 bit bsf
         */
        const sv = Split64(v);
        return (sv.lo == 0)?
            bsf(sv.hi) + 32 :
            bsf(sv.lo);
    }
}

///
unittest
{
    assert(bsf(0x21) == 0);
    assert(bsf(ulong.max << 39) == 39);
}

unittest
{
    // Make sure bsf() is available at CTFE
    enum test_ctfe = bsf(ulong.max);
    assert(test_ctfe == 0);
}

/**
 * Scans the bits in v from the most significant bit
 * to the least significant bit, looking
 * for the first set bit.
 * Returns:
 *      The bit number of the first bit set.
 *      The return value is undefined if v is zero.
 */
pragma(inline, true) // LDC
int bsr(uint v) pure
{
  version (LDC)
  {
    if (!__ctfe)
        return cast(int) (typeof(v).sizeof * 8 - 1 - llvm_ctlz(v, true));
  }
  else
  {
    pragma(inline, false);  // so intrinsic detection will work
  }
    return softBsr!uint(v);
}

/// ditto
pragma(inline, true) // LDC
int bsr(ulong v) pure
{
    static if (size_t.sizeof == ulong.sizeof)  // 64 bit code gen
    {
      version (LDC)
      {
        if (!__ctfe)
            return cast(int) (size_t.sizeof * 8 - 1 - llvm_ctlz(v, true));
      }
      else
      {
        pragma(inline, false);   // so intrinsic detection will work
      }
        return softBsr!ulong(v);
    }
    else
    {
        /* intrinsic not available for 32 bit code,
         * make do with 32 bit bsr
         */
        const sv = Split64(v);
        return (sv.hi == 0)?
            bsr(sv.lo) :
            bsr(sv.hi) + 32;
    }
}

///
unittest
{
    assert(bsr(0x21) == 5);
    assert(bsr((ulong.max >> 15) - 1) == 48);
}

unittest
{
    // Make sure bsr() is available at CTFE
    enum test_ctfe = bsr(ulong.max);
    assert(test_ctfe == 63);
}

private alias softBsf(N) = softScan!(N, true);
private alias softBsr(N) = softScan!(N, false);

/* Shared software fallback implementation for bit scan foward and reverse.

If forward is true, bsf is computed (the index of the first set bit).
If forward is false, bsr is computed (the index of the last set bit).

-1 is returned if no bits are set (v == 0).
*/
private int softScan(N, bool forward)(N v) pure
    if (is(N == uint) || is(N == ulong))
{
    // bsf() and bsr() are officially undefined for v == 0.
    if (!v)
        return -1;

    // This is essentially an unrolled binary search:
    enum mask(ulong lo) = forward ? cast(N) lo : cast(N)~lo;
    enum inc(int up) = forward ? up : -up;

    N x;
    int ret;
    static if (is(N == ulong))
    {
        x = v & mask!0x0000_0000_FFFF_FFFFL;
        if (x)
        {
            v = x;
            ret = forward ? 0 : 63;
        }
        else
            ret = forward ? 32 : 31;

        x = v & mask!0x0000_FFFF_0000_FFFFL;
        if (x)
            v = x;
        else
            ret += inc!16;
    }
    else static if (is(N == uint))
    {
        x = v & mask!0x0000_FFFF;
        if (x)
        {
            v = x;
            ret = forward ? 0 : 31;
        }
        else
            ret = forward ? 16 : 15;
    }
    else
        static assert(false);

    x = v & mask!0x00FF_00FF_00FF_00FFL;
    if (x)
        v = x;
    else
        ret += inc!8;

    x = v & mask!0x0F0F_0F0F_0F0F_0F0FL;
    if (x)
        v = x;
    else
        ret += inc!4;

    x = v & mask!0x3333_3333_3333_3333L;
    if (x)
        v = x;
    else
        ret += inc!2;

    x = v & mask!0x5555_5555_5555_5555L;
    if (!x)
        ret += inc!1;

    return ret;
}

unittest
{
    assert(softBsf!uint(0u) == -1);
    assert(softBsr!uint(0u) == -1);
    assert(softBsf!ulong(0uL) == -1);
    assert(softBsr!ulong(0uL) == -1);

    assert(softBsf!uint(0x0031_A000) == 13);
    assert(softBsr!uint(0x0031_A000) == 21);
    assert(softBsf!ulong(0x0000_0001_8000_0000L) == 31);
    assert(softBsr!ulong(0x0000_0001_8000_0000L) == 32);

    foreach (b; 0 .. 64)
    {
        if (b < 32)
        {
            assert(softBsf!uint(1u << b) == b);
            assert(softBsr!uint(1u << b) == b);
        }

        assert(softBsf!ulong(1uL << b) == b);
        assert(softBsr!ulong(1uL << b) == b);
    }
}

/**
 * Tests the bit.
 * (No longer an intrisic - the compiler recognizes the patterns
 * in the body.)
 */
version (none)
{
    // Our implementation returns an arbitrary non-zero value if the bit was
    // set, which is not what std.bitmanip expects.
    pragma(LDC_intrinsic, "ldc.bitop.bt")
        int bt(const scope size_t* p, size_t bitnum) pure @system;
}
else
pragma(inline, true) // LDC
int bt(const scope size_t* p, size_t bitnum) pure @system
{
    static if (size_t.sizeof == 8)
        return ((p[bitnum >> 6] & (1L << (bitnum & 63)))) != 0;
    else static if (size_t.sizeof == 4)
        return ((p[bitnum >> 5] & (1  << (bitnum & 31)))) != 0;
    else
        static assert(0);
}
///
@system pure unittest
{
    size_t[2] array;

    array[0] = 2;
    array[1] = 0x100;

    assert(bt(array.ptr, 1));
    assert(array[0] == 2);
    assert(array[1] == 0x100);
}


version (LDC)
{
    pragma(LDC_intrinsic, "ldc.bitop.bts")
        private int __bts(size_t* p, size_t bitnum) pure @system;
    pragma(LDC_intrinsic, "ldc.bitop.btc")
        private int __btc(size_t* p, size_t bitnum) pure @system;
    pragma(LDC_intrinsic, "ldc.bitop.btr")
        private int __btr(size_t* p, size_t bitnum) pure @system;
}

private
int softBtx(string op)(size_t* p, size_t bitnum) pure @system
{
    size_t indexIntoArray = bitnum / (size_t.sizeof*8);
    size_t bitmask = size_t(1) << (bitnum & ((size_t.sizeof*8) - 1));
    size_t original = p[indexIntoArray];
    mixin("p[indexIntoArray] = original " ~ op ~ " bitmask;");
    return (original&bitmask) > 0 ? true : false;
}

/**
 * Tests and complements the bit.
 */
pragma(inline, true) // LDC
int btc(size_t* p, size_t bitnum) pure @system
{
    version (LDC)
    {
        if (!__ctfe)
            return __btc(p, bitnum);
    }
    else
    {
        pragma(inline, false);  // such that DMD intrinsic detection will work
    }
    return softBtx!"^"(p, bitnum);
}


/**
 * Tests and resets (sets to 0) the bit.
 */
pragma(inline, true) // LDC
int btr(size_t* p, size_t bitnum) pure @system
{
    version (LDC)
    {
        if (!__ctfe)
            return __btr(p, bitnum);
    }
    else
    {
        pragma(inline, false);  // such that DMD intrinsic detection will work
    }
    return softBtx!"& ~"(p, bitnum);
}


/**
 * Tests and sets the bit.
 * Params:
 * p = a non-NULL pointer to an array of size_ts.
 * bitnum = a bit number, starting with bit 0 of p[0],
 * and progressing. It addresses bits like the expression:
---
p[index / (size_t.sizeof*8)] & (1 << (index & ((size_t.sizeof*8) - 1)))
---
 * Returns:
 *      A non-zero value if the bit was set, and a zero
 *      if it was clear.
 */

pragma(inline, true) // LDC
int bts(size_t* p, size_t bitnum) pure @system
{
    version (LDC)
    {
        if (!__ctfe)
            return __bts(p, bitnum);
    }
    else
    {
        pragma(inline, false);  // such that DMD intrinsic detection will work
    }
    return softBtx!"|"(p, bitnum);
}

///
@system pure unittest
{
    @system pure bool testbitset()
    {
        size_t[2] array;

        array[0] = 2;
        array[1] = 0x100;

        assert(btc(array.ptr, 35) == 0);
        if (size_t.sizeof == 8)
        {
            assert(array[0] == 0x8_0000_0002);
            assert(array[1] == 0x100);
        }
        else
        {
            assert(array[0] == 2);
            assert(array[1] == 0x108);
        }

        assert(btc(array.ptr, 35));
        assert(array[0] == 2);
        assert(array[1] == 0x100);

        assert(bts(array.ptr, 35) == 0);
        if (size_t.sizeof == 8)
        {
            assert(array[0] == 0x8_0000_0002);
            assert(array[1] == 0x100);
        }
        else
        {
            assert(array[0] == 2);
            assert(array[1] == 0x108);
        }

        assert(btr(array.ptr, 35));
        assert(array[0] == 2);
        assert(array[1] == 0x100);

        return true;
    }

    enum b = testbitset(); // CTFE test
    testbitset(); // runtime test
}

/**
 * Range over bit set. Each element is the bit number that is set.
 *
 * This is more efficient than testing each bit in a sparsely populated bit
 * set. Note that the first bit in the bit set would be bit 0.
 */
struct BitRange
{
    /// Number of bits in each size_t
    enum bitsPerWord = size_t.sizeof * 8;

    private
    {
        const(size_t)*bits; // points at next word of bits to check
        size_t cur; // needed to allow searching bits using bsf
        size_t idx; // index of current set bit
        size_t len; // number of bits in the bit set.
    }
    @nogc nothrow pure:

    /**
     * Construct a BitRange.
     *
     * Params:
     *   bitarr = The array of bits to iterate over
     *   numBits = The total number of valid bits in the given bit array
     */
    this(const(size_t)* bitarr, size_t numBits) @system
    {
        bits = bitarr;
        len = numBits;
        if (len)
        {
            // prime the first bit
            cur = *bits++ ^ 1;
            popFront();
        }
    }

    /// Range functions
    size_t front()
    {
        assert(!empty);
        return idx;
    }

    /// ditto
    bool empty() const
    {
        return idx >= len;
    }

    /// ditto
    void popFront() @system
    {
        // clear the current bit
        auto curbit = idx % bitsPerWord;
        cur ^= size_t(1) << curbit;
        if (!cur)
        {
            // find next size_t with set bit
            idx -= curbit;
            while (!cur)
            {
                if ((idx += bitsPerWord) >= len)
                    // now empty
                    return;
                cur = *bits++;
            }
            idx += bsf(cur);
        }
        else
        {
            idx += bsf(cur) - curbit;
        }
    }
}

///
@system unittest
{
    import core.stdc.stdlib : malloc, free;
    import core.stdc.string : memset;

    // initialize a bit array
    enum nBytes = (100 + BitRange.bitsPerWord - 1) / 8;
    size_t *bitArr = cast(size_t *)malloc(nBytes);
    scope(exit) free(bitArr);
    memset(bitArr, 0, nBytes);

    // set some bits
    bts(bitArr, 48);
    bts(bitArr, 24);
    bts(bitArr, 95);
    bts(bitArr, 78);

    enum sum = 48 + 24 + 95 + 78;

    // iterate
    size_t testSum;
    size_t nBits;
    foreach (b; BitRange(bitArr, 100))
    {
        testSum += b;
        ++nBits;
    }

    assert(testSum == sum);
    assert(nBits == 4);
}

@system unittest
{
    void testIt(size_t numBits, size_t[] bitsToTest...)
    {
        import core.stdc.stdlib : malloc, free;
        import core.stdc.string : memset;
        immutable numBytes = (numBits + size_t.sizeof * 8 - 1) / 8;
        size_t* bitArr = cast(size_t *)malloc(numBytes);
        scope(exit) free(bitArr);
        memset(bitArr, 0, numBytes);
        foreach (b; bitsToTest)
            bts(bitArr, b);
        auto br = BitRange(bitArr, numBits);
        foreach (b; bitsToTest)
        {
            assert(!br.empty);
            assert(b == br.front);
            br.popFront();
        }
        assert(br.empty);
    }

    testIt(100, 0, 1, 31, 63, 85);
    testIt(100, 6, 45, 89, 92, 99);
}

/**
 * Swaps bytes in a 4 byte uint end-to-end, i.e. byte 0 becomes
 * byte 3, byte 1 becomes byte 2, byte 2 becomes byte 1, byte 3
 * becomes byte 0.
 */
version (LDC)
{
    alias bswap = llvm_bswap!uint;
}
else
uint bswap(uint v) pure;

<<<<<<< HEAD
/**
 * Swaps bytes in an 8 byte ulong end-to-end, i.e. byte 0 becomes
 * byte 7, byte 1 becomes byte 6, etc.
 */
version (LDC)
{
    alias bswap = llvm_bswap!ulong;
}
else
ulong bswap(ulong v) pure
{
    auto sv = Split64(v);
=======
version (CoreDdoc) {}
else version (LDC) { /+ LDC treats bswap(ulong) as an intrinsic so don't change the mangling. +/ }
else version (GNU) { /+ GDC treats bswap(ulong) as an intrinsic so don't change the mangling. +/ }
else version (D_BetterC) version = BSwap64Template; // Make it a template so it works in betterC.

private enum bswap64 =
q{
    Split64 sv = void;
    if (!__ctfe)
    {
        sv.u64 = v;
    }
    else
    {
        sv.lo = cast(uint) v;
        sv.hi = cast(uint) (v >>> 32);
    }
>>>>>>> 77df0e9a

    const temp = sv.lo;
    sv.lo = bswap(sv.hi);
    sv.hi = bswap(temp);

    return (cast(ulong) sv.hi << 32) | sv.lo;
};

version (BSwap64Template)
{
    ulong bswap()(ulong v) pure { mixin(bswap64); }
}
else
{
    /**
     * Swaps bytes in an 8 byte ulong end-to-end, i.e. byte 0 becomes
     * byte 7, byte 1 becomes byte 6, etc.
     */
    ulong bswap(ulong v) pure { mixin(bswap64); }
}

version (DigitalMars) version (AnyX86) @system // not pure
{
    /**
     * Reads I/O port at port_address.
     */
    ubyte inp(uint port_address);


    /**
     * ditto
     */
    ushort inpw(uint port_address);


    /**
     * ditto
     */
    uint inpl(uint port_address);


    /**
     * Writes and returns value to I/O port at port_address.
     */
    ubyte outp(uint port_address, ubyte value);


    /**
     * ditto
     */
    ushort outpw(uint port_address, ushort value);


    /**
     * ditto
     */
    uint outpl(uint port_address, uint value);
}
version (LDC) @system // not pure
{
    /**
     * Reads I/O port at port_address.
     */
    uint inp(uint port_address)
    {
        assert(false, "inp not yet implemented for LDC.");
    }


    /**
     * ditto
     */
    uint inpw(uint port_address)
    {
        assert(false, "inpw not yet implemented for LDC.");
    }


    /**
     * ditto
     */
    uint inpl(uint port_address)
    {
        assert(false, "inpl not yet implemented for LDC.");
    }


    /**
     * Writes and returns value to I/O port at port_address.
     */
    ubyte outp(uint port_address, uint value)
    {
        assert(false, "outp not yet implemented for LDC.");
    }


    /**
     * ditto
     */
    ushort outpw(uint port_address, uint value)
    {
        assert(false, "outpw not yet implemented for LDC.");
    }


    /**
     * ditto
     */
    uint outpl(uint port_address, uint value)
    {
        assert(false, "outpl not yet implemented for LDC.");
    }
}

version (LDC)
{
    alias _popcnt = llvm_ctpop!ushort;

    pragma(inline, true):

    int _popcnt(uint x) pure
    {
        return cast(int) llvm_ctpop(x);
    }

    int _popcnt(ulong x) pure
    {
        return cast(int) llvm_ctpop(x);
    }
}


/**
 *  Calculates the number of set bits in an integer.
 */
pragma(inline, true) // LDC
int popcnt(uint x) pure
{
    // Select the fastest method depending on the compiler and CPU architecture
    version (LDC)
    {
        if (!__ctfe)
            return _popcnt(x);
    }
    else version (DigitalMars)
    {
        static if (is(typeof(_popcnt(uint.max))))
        {
            import core.cpuid;
            if (!__ctfe && hasPopcnt)
                return _popcnt(x);
        }
    }

    return softPopcnt!uint(x);
}

unittest
{
    assert( popcnt( 0 ) == 0 );
    assert( popcnt( 7 ) == 3 );
    assert( popcnt( 0xAA )== 4 );
    assert( popcnt( 0x8421_1248 ) == 8 );
    assert( popcnt( 0xFFFF_FFFF ) == 32 );
    assert( popcnt( 0xCCCC_CCCC ) == 16 );
    assert( popcnt( 0x7777_7777 ) == 24 );

    // Make sure popcnt() is available at CTFE
    enum test_ctfe = popcnt(uint.max);
    assert(test_ctfe == 32);
}

/// ditto
pragma(inline, true) // LDC
int popcnt(ulong x) pure
{
    // Select the fastest method depending on the compiler and CPU architecture
    version (LDC)
    {
        if (!__ctfe)
            return _popcnt(x);
    }

    import core.cpuid;

    static if (size_t.sizeof == uint.sizeof)
    {
        const sx = Split64(x);
        version (DigitalMars)
        {
            static if (is(typeof(_popcnt(uint.max))))
            {
                if (!__ctfe && hasPopcnt)
                    return _popcnt(sx.lo) + _popcnt(sx.hi);
            }
        }

        return softPopcnt!uint(sx.lo) + softPopcnt!uint(sx.hi);
    }
    else static if (size_t.sizeof == ulong.sizeof)
    {
        version (DigitalMars)
        {
            static if (is(typeof(_popcnt(ulong.max))))
            {
                if (!__ctfe && hasPopcnt)
                    return _popcnt(x);
            }
        }

        return softPopcnt!ulong(x);
    }
    else
        static assert(false);
}

unittest
{
    assert(popcnt(0uL) == 0);
    assert(popcnt(1uL) == 1);
    assert(popcnt((1uL << 32) - 1) == 32);
    assert(popcnt(0x48_65_6C_6C_6F_3F_21_00uL) == 28);
    assert(popcnt(ulong.max) == 64);

    // Make sure popcnt() is available at CTFE
    enum test_ctfe = popcnt(ulong.max);
    assert(test_ctfe == 64);
}

private int softPopcnt(N)(N x) pure
    if (is(N == uint) || is(N == ulong))
{
    // Avoid branches, and the potential for cache misses which
    // could be incurred with a table lookup.

    // We need to mask alternate bits to prevent the
    // sum from overflowing.
    // add neighbouring bits. Each bit is 0 or 1.
    enum mask1 = cast(N) 0x5555_5555_5555_5555L;
    x = x - ((x>>1) & mask1);
    // now each two bits of x is a number 00,01 or 10.
    // now add neighbouring pairs
    enum mask2a = cast(N) 0xCCCC_CCCC_CCCC_CCCCL;
    enum mask2b = cast(N) 0x3333_3333_3333_3333L;
    x = ((x & mask2a)>>2) + (x & mask2b);
    // now each nibble holds 0000-0100. Adding them won't
    // overflow any more, so we don't need to mask any more

    enum mask4 = cast(N) 0x0F0F_0F0F_0F0F_0F0FL;
    x = (x + (x >> 4)) & mask4;

    enum shiftbits = is(N == uint)? 24 : 56;
    enum maskMul = cast(N) 0x0101_0101_0101_0101L;
    x = (x * maskMul) >> shiftbits;

    return cast(int) x;
}

version (DigitalMars) version (AnyX86)
{
    /**
     * Calculates the number of set bits in an integer
     * using the X86 SSE4 POPCNT instruction.
     * POPCNT is not available on all X86 CPUs.
     */
    ushort _popcnt( ushort x ) pure;
    /// ditto
    int _popcnt( uint x ) pure;
    version (X86_64)
    {
        /// ditto
        int _popcnt( ulong x ) pure;
    }

    unittest
    {
        // Not everyone has SSE4 instructions
        import core.cpuid;
        if (!hasPopcnt)
            return;

        static int popcnt_x(ulong u) nothrow @nogc
        {
            int c;
            while (u)
            {
                c += u & 1;
                u >>= 1;
            }
            return c;
        }

        for (uint u = 0; u < 0x1_0000; ++u)
        {
            //writefln("%x %x %x", u,   _popcnt(cast(ushort)u), popcnt_x(cast(ushort)u));
            assert(_popcnt(cast(ushort)u) == popcnt_x(cast(ushort)u));

            assert(_popcnt(cast(uint)u) == popcnt_x(cast(uint)u));
            uint ui = u * 0x3_0001;
            assert(_popcnt(ui) == popcnt_x(ui));

            version (X86_64)
            {
                assert(_popcnt(cast(ulong)u) == popcnt_x(cast(ulong)u));
                ulong ul = u * 0x3_0003_0001;
                assert(_popcnt(ul) == popcnt_x(ul));
            }
        }
    }
}


deprecated("volatileLoad has been moved to core.volatile. Use core.volatile.volatileLoad instead.")
{
    public import core.volatile : volatileLoad;
}

deprecated("volatileStore has been moved to core.volatile. Use core.volatile.volatileStore instead.")
{
    public import core.volatile : volatileStore;
}


/**
 * Reverses the order of bits in a 32-bit integer.
 */
pragma(inline, true)
uint bitswap( uint x ) pure
{
    if (!__ctfe)
    {
        version (LDC)
        {
            static if (is(typeof(llvm_bitreverse(x))))
                return llvm_bitreverse(x);
        }
        else
        static if (is(typeof(asmBitswap32(x))))
            return asmBitswap32(x);
    }

    return softBitswap!uint(x);
}

unittest
{
    static void test(alias impl)()
    {
        assert (impl( 0x8000_0100 ) == 0x0080_0001);
        foreach (i; 0 .. 32)
            assert (impl(1 << i) == 1 << 32 - i - 1);
    }

    test!(bitswap)();
    test!(softBitswap!uint)();
    static if (is(typeof(asmBitswap32(0u))))
        test!(asmBitswap32)();

    // Make sure bitswap() is available at CTFE
    enum test_ctfe = bitswap(1U);
    assert(test_ctfe == (1U << 31));
}

/**
 * Reverses the order of bits in a 64-bit integer.
 */
pragma(inline, true)
ulong bitswap ( ulong x ) pure
{
    if (!__ctfe)
    {
        version (LDC)
        {
            static if (is(typeof(llvm_bitreverse(x))))
                return llvm_bitreverse(x);
        }
        else
        static if (is(typeof(asmBitswap64(x))))
            return asmBitswap64(x);
    }

    return softBitswap!ulong(x);
}

unittest
{
    static void test(alias impl)()
    {
        assert (impl( 0b1000000000000000000000010000000000000000100000000000000000000001)
            == 0b1000000000000000000000010000000000000000100000000000000000000001);
        assert (impl( 0b1110000000000000000000010000000000000000100000000000000000000001)
            == 0b1000000000000000000000010000000000000000100000000000000000000111);
        foreach (i; 0 .. 64)
            assert (impl(1UL << i) == 1UL << 64 - i - 1);
    }

    test!(bitswap)();
    test!(softBitswap!ulong)();
    static if (is(typeof(asmBitswap64(0uL))))
        test!(asmBitswap64)();

    // Make sure bitswap() is available at CTFE
    enum test_ctfe = bitswap(1UL);
    assert(test_ctfe == (1UL << 63));
}

private N softBitswap(N)(N x) pure
    if (is(N == uint) || is(N == ulong))
{
    // swap 1-bit pairs:
    enum mask1 = cast(N) 0x5555_5555_5555_5555L;
    x = ((x >> 1) & mask1) | ((x & mask1) << 1);
    // swap 2-bit pairs:
    enum mask2 = cast(N) 0x3333_3333_3333_3333L;
    x = ((x >> 2) & mask2) | ((x & mask2) << 2);
    // swap 4-bit pairs:
    enum mask4 = cast(N) 0x0F0F_0F0F_0F0F_0F0FL;
    x = ((x >> 4) & mask4) | ((x & mask4) << 4);

    // reverse the order of all bytes:
    x = bswap(x);

    return x;
}

version (AsmX86)
{
    private uint asmBitswap32(uint x) @trusted pure
    {
        asm pure nothrow @nogc { naked; }

        version (D_InlineAsm_X86_64)
        {
            version (Win64)
                asm pure nothrow @nogc { mov EAX, ECX; }
            else
                asm pure nothrow @nogc { mov EAX, EDI; }
        }

        asm pure nothrow @nogc
        {
            // Author: Tiago Gasiba.
            mov EDX, EAX;
            shr EAX, 1;
            and EDX, 0x5555_5555;
            and EAX, 0x5555_5555;
            shl EDX, 1;
            or  EAX, EDX;
            mov EDX, EAX;
            shr EAX, 2;
            and EDX, 0x3333_3333;
            and EAX, 0x3333_3333;
            shl EDX, 2;
            or  EAX, EDX;
            mov EDX, EAX;
            shr EAX, 4;
            and EDX, 0x0f0f_0f0f;
            and EAX, 0x0f0f_0f0f;
            shl EDX, 4;
            or  EAX, EDX;
            bswap EAX;
            ret;
        }
    }
}

version (LDC) {} else
version (D_InlineAsm_X86_64)
{
    private ulong asmBitswap64(ulong x) @trusted pure
    {
        asm pure nothrow @nogc { naked; }

        version (Win64)
            asm pure nothrow @nogc { mov RAX, RCX; }
        else
            asm pure nothrow @nogc { mov RAX, RDI; }

        asm pure nothrow @nogc
        {
            // Author: Tiago Gasiba.
            mov RDX, RAX;
            shr RAX, 1;
            mov RCX, 0x5555_5555_5555_5555L;
            and RDX, RCX;
            and RAX, RCX;
            shl RDX, 1;
            or  RAX, RDX;

            mov RDX, RAX;
            shr RAX, 2;
            mov RCX, 0x3333_3333_3333_3333L;
            and RDX, RCX;
            and RAX, RCX;
            shl RDX, 2;
            or  RAX, RDX;

            mov RDX, RAX;
            shr RAX, 4;
            mov RCX, 0x0f0f_0f0f_0f0f_0f0fL;
            and RDX, RCX;
            and RAX, RCX;
            shl RDX, 4;
            or  RAX, RDX;
            bswap RAX;
            ret;
        }
    }
}

/**
 *  Bitwise rotate `value` left (`rol`) or right (`ror`) by
 *  `count` bit positions.
 */
pure T rol(T)(const T value, const uint count)
    if (__traits(isIntegral, T) && __traits(isUnsigned, T))
{
    assert(count < 8 * T.sizeof);
    return cast(T) ((value << count) | (value >> (-count & (T.sizeof * 8 - 1))));
}
/// ditto
pure T ror(T)(const T value, const uint count)
    if (__traits(isIntegral, T) && __traits(isUnsigned, T))
{
    assert(count < 8 * T.sizeof);
    return cast(T) ((value >> count) | (value << (-count & (T.sizeof * 8 - 1))));
}
/// ditto
pure T rol(uint count, T)(const T value)
    if (__traits(isIntegral, T) && __traits(isUnsigned, T))
{
    static assert(count < 8 * T.sizeof);
    return cast(T) ((value << count) | (value >> (-count & (T.sizeof * 8 - 1))));
}
/// ditto
pure T ror(uint count, T)(const T value)
    if (__traits(isIntegral, T) && __traits(isUnsigned, T))
{
    static assert(count < 8 * T.sizeof);
    return cast(T) ((value >> count) | (value << (-count & (T.sizeof * 8 - 1))));
}

///
unittest
{
    ubyte a = 0b11110000U;
    ulong b = ~1UL;

    assert(rol(a, 1) == 0b11100001);
    assert(ror(a, 1) == 0b01111000);
    assert(rol(a, 3) == 0b10000111);
    assert(ror(a, 3) == 0b00011110);

    assert(rol(a, 0) == a);
    assert(ror(a, 0) == a);

    assert(rol(b, 63) == ~(1UL << 63));
    assert(ror(b, 63) == ~2UL);

    assert(rol!3(a) == 0b10000111);
    assert(ror!3(a) == 0b00011110);
}<|MERGE_RESOLUTION|>--- conflicted
+++ resolved
@@ -627,20 +627,6 @@
 else
 uint bswap(uint v) pure;
 
-<<<<<<< HEAD
-/**
- * Swaps bytes in an 8 byte ulong end-to-end, i.e. byte 0 becomes
- * byte 7, byte 1 becomes byte 6, etc.
- */
-version (LDC)
-{
-    alias bswap = llvm_bswap!ulong;
-}
-else
-ulong bswap(ulong v) pure
-{
-    auto sv = Split64(v);
-=======
 version (CoreDdoc) {}
 else version (LDC) { /+ LDC treats bswap(ulong) as an intrinsic so don't change the mangling. +/ }
 else version (GNU) { /+ GDC treats bswap(ulong) as an intrinsic so don't change the mangling. +/ }
@@ -658,7 +644,6 @@
         sv.lo = cast(uint) v;
         sv.hi = cast(uint) (v >>> 32);
     }
->>>>>>> 77df0e9a
 
     const temp = sv.lo;
     sv.lo = bswap(sv.hi);
@@ -677,6 +662,11 @@
      * Swaps bytes in an 8 byte ulong end-to-end, i.e. byte 0 becomes
      * byte 7, byte 1 becomes byte 6, etc.
      */
+    version (LDC)
+    {
+        alias bswap = llvm_bswap!ulong;
+    }
+    else
     ulong bswap(ulong v) pure { mixin(bswap64); }
 }
 
