/**
 * This module contains a collection of bit-level operations.
 *
 * Copyright: Copyright Don Clugston 2005 - 2013.
 * License:   $(LINK2 http://www.boost.org/LICENSE_1_0.txt, Boost License 1.0)
 * Authors:   Don Clugston, Sean Kelly, Walter Bright, Alex Rønne Petersen, Thomas Stuart Bockman
 * Source:    $(DRUNTIMESRC core/_bitop.d)
 *
 * Some of the LDC-specific parts came »From GDC ... public domain!«
 */

module core.bitop;

nothrow:
@safe:
@nogc:

version (LDC)
{
    import ldc.intrinsics;
    // Do not use the DMD inline assembler.
}
else version (D_InlineAsm_X86_64)
    version = AsmX86;
else version (D_InlineAsm_X86)
    version = AsmX86;

version (X86_64)
    version = AnyX86;
else version (X86)
    version = AnyX86;

// Use to implement 64-bit bitops on 32-bit arch.
private union Split64
{
    ulong u64;
    struct
    {
        version (LittleEndian)
        {
            uint lo;
            uint hi;
        }
        else
        {
            uint hi;
            uint lo;
        }
    }

    pragma(inline, true)
    this(ulong u64) @safe pure nothrow @nogc
    {
        if (__ctfe)
        {
            lo = cast(uint) u64;
            hi = cast(uint) (u64 >>> 32);
        }
        else
            this.u64 = u64;
    }
}

unittest
{
    const rt = Split64(1);
    assert((rt.lo == 1) && (rt.hi == 0));

    enum ct = Split64(1);
    assert((ct.lo == rt.lo) && (ct.hi == rt.hi));
}

/**
 * Scans the bits in v starting with bit 0, looking
 * for the first set bit.
 * Returns:
 *      The bit number of the first bit set.
 *      The return value is undefined if v is zero.
 */
pragma(inline, true) // LDC
int bsf(uint v) pure
{
  version (LDC)
  {
    if (!__ctfe)
        return cast(int) llvm_cttz(v, true);
  }
  else
  {
    pragma(inline, false);  // so intrinsic detection will work
  }
    return softBsf!uint(v);
}

/// ditto
pragma(inline, true) // LDC
int bsf(ulong v) pure
{
    static if (size_t.sizeof == ulong.sizeof)  // 64 bit code gen
    {
      version (LDC)
      {
        if (!__ctfe)
            return cast(int) llvm_cttz(v, true);
      }
      else
      {
        pragma(inline, false);   // so intrinsic detection will work
      }
        return softBsf!ulong(v);
    }
    else
    {
        /* intrinsic not available for 32 bit code,
         * make do with 32 bit bsf
         */
        const sv = Split64(v);
        return (sv.lo == 0)?
            bsf(sv.hi) + 32 :
            bsf(sv.lo);
    }
}

///
unittest
{
    assert(bsf(0x21) == 0);
    assert(bsf(ulong.max << 39) == 39);
}

unittest
{
    // Make sure bsf() is available at CTFE
    enum test_ctfe = bsf(ulong.max);
    assert(test_ctfe == 0);
}

/**
 * Scans the bits in v from the most significant bit
 * to the least significant bit, looking
 * for the first set bit.
 * Returns:
 *      The bit number of the first bit set.
 *      The return value is undefined if v is zero.
 */
pragma(inline, true) // LDC
int bsr(uint v) pure
{
  version (LDC)
  {
    if (!__ctfe)
        return cast(int) (typeof(v).sizeof * 8 - 1 - llvm_ctlz(v, true));
  }
  else
  {
    pragma(inline, false);  // so intrinsic detection will work
  }
    return softBsr!uint(v);
}

/// ditto
pragma(inline, true) // LDC
int bsr(ulong v) pure
{
    static if (size_t.sizeof == ulong.sizeof)  // 64 bit code gen
    {
      version (LDC)
      {
        if (!__ctfe)
            return cast(int) (size_t.sizeof * 8 - 1 - llvm_ctlz(v, true));
      }
      else
      {
        pragma(inline, false);   // so intrinsic detection will work
      }
        return softBsr!ulong(v);
    }
    else
    {
        /* intrinsic not available for 32 bit code,
         * make do with 32 bit bsr
         */
        const sv = Split64(v);
        return (sv.hi == 0)?
            bsr(sv.lo) :
            bsr(sv.hi) + 32;
    }
}

///
unittest
{
    assert(bsr(0x21) == 5);
    assert(bsr((ulong.max >> 15) - 1) == 48);
}

unittest
{
    // Make sure bsr() is available at CTFE
    enum test_ctfe = bsr(ulong.max);
    assert(test_ctfe == 63);
}

private alias softBsf(N) = softScan!(N, true);
private alias softBsr(N) = softScan!(N, false);

/* Shared software fallback implementation for bit scan foward and reverse.

If forward is true, bsf is computed (the index of the first set bit).
If forward is false, bsr is computed (the index of the last set bit).

-1 is returned if no bits are set (v == 0).
*/
private int softScan(N, bool forward)(N v) pure
    if (is(N == uint) || is(N == ulong))
{
    // bsf() and bsr() are officially undefined for v == 0.
    if (!v)
        return -1;

    // This is essentially an unrolled binary search:
    enum mask(ulong lo) = forward ? cast(N) lo : cast(N)~lo;
    enum inc(int up) = forward ? up : -up;

    N x;
    int ret;
    static if (is(N == ulong))
    {
        x = v & mask!0x0000_0000_FFFF_FFFFL;
        if (x)
        {
            v = x;
            ret = forward ? 0 : 63;
        }
        else
            ret = forward ? 32 : 31;

        x = v & mask!0x0000_FFFF_0000_FFFFL;
        if (x)
            v = x;
        else
            ret += inc!16;
    }
    else static if (is(N == uint))
    {
        x = v & mask!0x0000_FFFF;
        if (x)
        {
            v = x;
            ret = forward ? 0 : 31;
        }
        else
            ret = forward ? 16 : 15;
    }
    else
        static assert(false);

    x = v & mask!0x00FF_00FF_00FF_00FFL;
    if (x)
        v = x;
    else
        ret += inc!8;

    x = v & mask!0x0F0F_0F0F_0F0F_0F0FL;
    if (x)
        v = x;
    else
        ret += inc!4;

    x = v & mask!0x3333_3333_3333_3333L;
    if (x)
        v = x;
    else
        ret += inc!2;

    x = v & mask!0x5555_5555_5555_5555L;
    if (!x)
        ret += inc!1;

    return ret;
}

unittest
{
    assert(softBsf!uint(0u) == -1);
    assert(softBsr!uint(0u) == -1);
    assert(softBsf!ulong(0uL) == -1);
    assert(softBsr!ulong(0uL) == -1);

    assert(softBsf!uint(0x0031_A000) == 13);
    assert(softBsr!uint(0x0031_A000) == 21);
    assert(softBsf!ulong(0x0000_0001_8000_0000L) == 31);
    assert(softBsr!ulong(0x0000_0001_8000_0000L) == 32);

    foreach (b; 0 .. 64)
    {
        if (b < 32)
        {
            assert(softBsf!uint(1u << b) == b);
            assert(softBsr!uint(1u << b) == b);
        }

        assert(softBsf!ulong(1uL << b) == b);
        assert(softBsr!ulong(1uL << b) == b);
    }
}

/**
 * Tests the bit.
 * (No longer an intrisic - the compiler recognizes the patterns
 * in the body.)
 */
version (none)
{
    // Our implementation returns an arbitrary non-zero value if the bit was
    // set, which is not what std.bitmanip expects.
    pragma(LDC_intrinsic, "ldc.bitop.bt")
        int bt(const scope size_t* p, size_t bitnum) pure @system;
}
else
int bt(const scope size_t* p, size_t bitnum) pure @system
{
    static if (size_t.sizeof == 8)
        return ((p[bitnum >> 6] & (1L << (bitnum & 63)))) != 0;
    else static if (size_t.sizeof == 4)
        return ((p[bitnum >> 5] & (1  << (bitnum & 31)))) != 0;
    else
        static assert(0);
}
///
@system pure unittest
{
    size_t[2] array;

    array[0] = 2;
    array[1] = 0x100;

    assert(bt(array.ptr, 1));
    assert(array[0] == 2);
    assert(array[1] == 0x100);
}

/**
 * Tests and complements the bit.
 */
version (LDC)
{
    pragma(LDC_intrinsic, "ldc.bitop.btc")
        int btc(size_t* p, size_t bitnum) pure @system;
}
else
int btc(size_t* p, size_t bitnum) pure @system;


/**
 * Tests and resets (sets to 0) the bit.
 */
version (LDC)
{
    pragma(LDC_intrinsic, "ldc.bitop.btr")
        int btr(size_t* p, size_t bitnum) pure @system;
}
else
int btr(size_t* p, size_t bitnum) pure @system;


/**
 * Tests and sets the bit.
 * Params:
 * p = a non-NULL pointer to an array of size_ts.
 * bitnum = a bit number, starting with bit 0 of p[0],
 * and progressing. It addresses bits like the expression:
---
p[index / (size_t.sizeof*8)] & (1 << (index & ((size_t.sizeof*8) - 1)))
---
 * Returns:
 *      A non-zero value if the bit was set, and a zero
 *      if it was clear.
 */
version (LDC)
{
    pragma(LDC_intrinsic, "ldc.bitop.bts")
        int bts(size_t* p, size_t bitnum) pure @system;
}
else
int bts(size_t* p, size_t bitnum) pure @system;

///
@system pure unittest
{
    size_t[2] array;

    array[0] = 2;
    array[1] = 0x100;

    assert(btc(array.ptr, 35) == 0);
    if (size_t.sizeof == 8)
    {
        assert(array[0] == 0x8_0000_0002);
        assert(array[1] == 0x100);
    }
    else
    {
        assert(array[0] == 2);
        assert(array[1] == 0x108);
    }

    assert(btc(array.ptr, 35));
    assert(array[0] == 2);
    assert(array[1] == 0x100);

    assert(bts(array.ptr, 35) == 0);
    if (size_t.sizeof == 8)
    {
        assert(array[0] == 0x8_0000_0002);
        assert(array[1] == 0x100);
    }
    else
    {
        assert(array[0] == 2);
        assert(array[1] == 0x108);
    }

    assert(btr(array.ptr, 35));
    assert(array[0] == 2);
    assert(array[1] == 0x100);
}

/**
 * Range over bit set. Each element is the bit number that is set.
 *
 * This is more efficient than testing each bit in a sparsely populated bit
 * set. Note that the first bit in the bit set would be bit 0.
 */
struct BitRange
{
    /// Number of bits in each size_t
    enum bitsPerWord = size_t.sizeof * 8;

    private
    {
        const(size_t)*bits; // points at next word of bits to check
        size_t cur; // needed to allow searching bits using bsf
        size_t idx; // index of current set bit
        size_t len; // number of bits in the bit set.
    }
    @nogc nothrow pure:

    /**
     * Construct a BitRange.
     *
     * Params:
     *   bitarr = The array of bits to iterate over
     *   numBits = The total number of valid bits in the given bit array
     */
    this(const(size_t)* bitarr, size_t numBits) @system
    {
        bits = bitarr;
        len = numBits;
        if (len)
        {
            // prime the first bit
            cur = *bits++ ^ 1;
            popFront();
        }
    }

    /// Range functions
    size_t front()
    {
        assert(!empty);
        return idx;
    }

    /// ditto
    bool empty() const
    {
        return idx >= len;
    }

    /// ditto
    void popFront() @system
    {
        // clear the current bit
        auto curbit = idx % bitsPerWord;
        cur ^= size_t(1) << curbit;
        if (!cur)
        {
            // find next size_t with set bit
            idx -= curbit;
            while (!cur)
            {
                if ((idx += bitsPerWord) >= len)
                    // now empty
                    return;
                cur = *bits++;
            }
            idx += bsf(cur);
        }
        else
        {
            idx += bsf(cur) - curbit;
        }
    }
}

///
@system unittest
{
    import core.stdc.stdlib : malloc, free;
    import core.stdc.string : memset;

    // initialize a bit array
    enum nBytes = (100 + BitRange.bitsPerWord - 1) / 8;
    size_t *bitArr = cast(size_t *)malloc(nBytes);
    scope(exit) free(bitArr);
    memset(bitArr, 0, nBytes);

    // set some bits
    bts(bitArr, 48);
    bts(bitArr, 24);
    bts(bitArr, 95);
    bts(bitArr, 78);

    enum sum = 48 + 24 + 95 + 78;

    // iterate
    size_t testSum;
    size_t nBits;
    foreach (b; BitRange(bitArr, 100))
    {
        testSum += b;
        ++nBits;
    }

    assert(testSum == sum);
    assert(nBits == 4);
}

@system unittest
{
    void testIt(size_t numBits, size_t[] bitsToTest...)
    {
        import core.stdc.stdlib : malloc, free;
        import core.stdc.string : memset;
        immutable numBytes = (numBits + size_t.sizeof * 8 - 1) / 8;
        size_t* bitArr = cast(size_t *)malloc(numBytes);
        scope(exit) free(bitArr);
        memset(bitArr, 0, numBytes);
        foreach (b; bitsToTest)
            bts(bitArr, b);
        auto br = BitRange(bitArr, numBits);
        foreach (b; bitsToTest)
        {
            assert(!br.empty);
            assert(b == br.front);
            br.popFront();
        }
        assert(br.empty);
    }

    testIt(100, 0, 1, 31, 63, 85);
    testIt(100, 6, 45, 89, 92, 99);
}

/**
 * Swaps bytes in a 4 byte uint end-to-end, i.e. byte 0 becomes
 * byte 3, byte 1 becomes byte 2, byte 2 becomes byte 1, byte 3
 * becomes byte 0.
 */
version (LDC)
{
    alias bswap = llvm_bswap!uint;
}
else
uint bswap(uint v) pure;

/**
 * Swaps bytes in an 8 byte ulong end-to-end, i.e. byte 0 becomes
 * byte 7, byte 1 becomes byte 6, etc.
 */
version (LDC)
{
    alias bswap = llvm_bswap!ulong;
}
else
ulong bswap(ulong v) pure
{
    auto sv = Split64(v);

    const temp = sv.lo;
    sv.lo = bswap(sv.hi);
    sv.hi = bswap(temp);

    return (cast(ulong) sv.hi << 32) | sv.lo;
}

version (DigitalMars) version (AnyX86) @system // not pure
{
    /**
     * Reads I/O port at port_address.
     */
    ubyte inp(uint port_address);


    /**
     * ditto
     */
    ushort inpw(uint port_address);


    /**
     * ditto
     */
    uint inpl(uint port_address);


    /**
     * Writes and returns value to I/O port at port_address.
     */
    ubyte outp(uint port_address, ubyte value);


    /**
     * ditto
     */
    ushort outpw(uint port_address, ushort value);


    /**
     * ditto
     */
    uint outpl(uint port_address, uint value);
}
version (LDC) @system // not pure
{
    /**
     * Reads I/O port at port_address.
     */
    uint inp(uint port_address)
    {
        assert(false, "inp not yet implemented for LDC.");
    }


    /**
     * ditto
     */
    uint inpw(uint port_address)
    {
        assert(false, "inpw not yet implemented for LDC.");
    }


    /**
     * ditto
     */
    uint inpl(uint port_address)
    {
        assert(false, "inpl not yet implemented for LDC.");
    }


    /**
     * Writes and returns value to I/O port at port_address.
     */
    ubyte outp(uint port_address, uint value)
    {
        assert(false, "outp not yet implemented for LDC.");
    }


    /**
     * ditto
     */
    ushort outpw(uint port_address, uint value)
    {
        assert(false, "outpw not yet implemented for LDC.");
    }


    /**
     * ditto
     */
    uint outpl(uint port_address, uint value)
    {
        assert(false, "outpl not yet implemented for LDC.");
    }
}

version (LDC)
{
    alias _popcnt = llvm_ctpop!ushort;

    pragma(inline, true):

    int _popcnt(uint x) pure
    {
        return cast(int) llvm_ctpop(x);
    }

    int _popcnt(ulong x) pure
    {
        return cast(int) llvm_ctpop(x);
    }
}


/**
 *  Calculates the number of set bits in an integer.
 */
pragma(inline, true) // LDC
int popcnt(uint x) pure
{
    // Select the fastest method depending on the compiler and CPU architecture
    version (LDC)
    {
        if (!__ctfe)
            return _popcnt(x);
    }
    else version (DigitalMars)
    {
        static if (is(typeof(_popcnt(uint.max))))
        {
            import core.cpuid;
            if (!__ctfe && hasPopcnt)
                return _popcnt(x);
        }
    }

    return softPopcnt!uint(x);
}

unittest
{
    assert( popcnt( 0 ) == 0 );
    assert( popcnt( 7 ) == 3 );
    assert( popcnt( 0xAA )== 4 );
    assert( popcnt( 0x8421_1248 ) == 8 );
    assert( popcnt( 0xFFFF_FFFF ) == 32 );
    assert( popcnt( 0xCCCC_CCCC ) == 16 );
    assert( popcnt( 0x7777_7777 ) == 24 );

    // Make sure popcnt() is available at CTFE
    enum test_ctfe = popcnt(uint.max);
    assert(test_ctfe == 32);
}

/// ditto
pragma(inline, true) // LDC
int popcnt(ulong x) pure
{
    // Select the fastest method depending on the compiler and CPU architecture
    version (LDC)
    {
        if (!__ctfe)
            return _popcnt(x);
    }

    import core.cpuid;

    static if (size_t.sizeof == uint.sizeof)
    {
        const sx = Split64(x);
        version (DigitalMars)
        {
            static if (is(typeof(_popcnt(uint.max))))
            {
                if (!__ctfe && hasPopcnt)
                    return _popcnt(sx.lo) + _popcnt(sx.hi);
            }
        }

        return softPopcnt!uint(sx.lo) + softPopcnt!uint(sx.hi);
    }
    else static if (size_t.sizeof == ulong.sizeof)
    {
        version (DigitalMars)
        {
            static if (is(typeof(_popcnt(ulong.max))))
            {
                if (!__ctfe && hasPopcnt)
                    return _popcnt(x);
            }
        }

        return softPopcnt!ulong(x);
    }
    else
        static assert(false);
}

unittest
{
    assert(popcnt(0uL) == 0);
    assert(popcnt(1uL) == 1);
    assert(popcnt((1uL << 32) - 1) == 32);
    assert(popcnt(0x48_65_6C_6C_6F_3F_21_00uL) == 28);
    assert(popcnt(ulong.max) == 64);

    // Make sure popcnt() is available at CTFE
    enum test_ctfe = popcnt(ulong.max);
    assert(test_ctfe == 64);
}

private int softPopcnt(N)(N x) pure
    if (is(N == uint) || is(N == ulong))
{
    // Avoid branches, and the potential for cache misses which
    // could be incurred with a table lookup.

    // We need to mask alternate bits to prevent the
    // sum from overflowing.
    // add neighbouring bits. Each bit is 0 or 1.
    enum mask1 = cast(N) 0x5555_5555_5555_5555L;
    x = x - ((x>>1) & mask1);
    // now each two bits of x is a number 00,01 or 10.
    // now add neighbouring pairs
    enum mask2a = cast(N) 0xCCCC_CCCC_CCCC_CCCCL;
    enum mask2b = cast(N) 0x3333_3333_3333_3333L;
    x = ((x & mask2a)>>2) + (x & mask2b);
    // now each nibble holds 0000-0100. Adding them won't
    // overflow any more, so we don't need to mask any more

    enum mask4 = cast(N) 0x0F0F_0F0F_0F0F_0F0FL;
    x = (x + (x >> 4)) & mask4;

    enum shiftbits = is(N == uint)? 24 : 56;
    enum maskMul = cast(N) 0x0101_0101_0101_0101L;
    x = (x * maskMul) >> shiftbits;

    return cast(int) x;
}

version (DigitalMars) version (AnyX86)
{
    /**
     * Calculates the number of set bits in an integer
     * using the X86 SSE4 POPCNT instruction.
     * POPCNT is not available on all X86 CPUs.
     */
    ushort _popcnt( ushort x ) pure;
    /// ditto
    int _popcnt( uint x ) pure;
    version (X86_64)
    {
        /// ditto
        int _popcnt( ulong x ) pure;
    }

    unittest
    {
        // Not everyone has SSE4 instructions
        import core.cpuid;
        if (!hasPopcnt)
            return;

        static int popcnt_x(ulong u) nothrow @nogc
        {
            int c;
            while (u)
            {
                c += u & 1;
                u >>= 1;
            }
            return c;
        }

        for (uint u = 0; u < 0x1_0000; ++u)
        {
            //writefln("%x %x %x", u,   _popcnt(cast(ushort)u), popcnt_x(cast(ushort)u));
            assert(_popcnt(cast(ushort)u) == popcnt_x(cast(ushort)u));

            assert(_popcnt(cast(uint)u) == popcnt_x(cast(uint)u));
            uint ui = u * 0x3_0001;
            assert(_popcnt(ui) == popcnt_x(ui));

            version (X86_64)
            {
                assert(_popcnt(cast(ulong)u) == popcnt_x(cast(ulong)u));
                ulong ul = u * 0x3_0003_0001;
                assert(_popcnt(ul) == popcnt_x(ul));
            }
        }
    }
}


<<<<<<< HEAD
/*************************************
 * Read/write value from/to the memory location indicated by ptr.
 *
 * These functions are recognized by the compiler, and calls to them are guaranteed
 * to not be removed (as dead assignment elimination or presumed to have no effect)
 * or reordered in the same thread.
 *
 * These reordering guarantees are only made with regards to other
 * operations done through these functions; the compiler is free to reorder regular
 * loads/stores with regards to loads/stores done through these functions.
 *
 * This is useful when dealing with memory-mapped I/O (MMIO) where a store can
 * have an effect other than just writing a value, or where sequential loads
 * with no intervening stores can retrieve
 * different values from the same location due to external stores to the location.
 *
 * These functions will, when possible, do the load/store as a single operation. In
 * general, this is possible when the size of the operation is less than or equal to
 * $(D (void*).sizeof), although some targets may support larger operations. If the
 * load/store cannot be done as a single operation, multiple smaller operations will be used.
 *
 * These are not to be conflated with atomic operations. They do not guarantee any
 * atomicity. This may be provided by coincidence as a result of the instructions
 * used on the target, but this should not be relied on for portable programs.
 * Further, no memory fences are implied by these functions.
 * They should not be used for communication between threads.
 * They may be used to guarantee a write or read cycle occurs at a specified address.
 */

version (LDC)
{
    pragma(LDC_intrinsic, "ldc.bitop.vld")
        ubyte volatileLoad(ubyte* ptr);
    pragma(LDC_intrinsic, "ldc.bitop.vld")
        ushort volatileLoad(ushort* ptr);  /// ditto
    pragma(LDC_intrinsic, "ldc.bitop.vld")
        uint volatileLoad(uint* ptr);      /// ditto
    pragma(LDC_intrinsic, "ldc.bitop.vld")
        ulong volatileLoad(ulong* ptr);    /// ditto

    pragma(LDC_intrinsic, "ldc.bitop.vst")
        void volatileStore(ubyte* ptr, ubyte value);   /// ditto
    pragma(LDC_intrinsic, "ldc.bitop.vst")
        void volatileStore(ushort* ptr, ushort value); /// ditto
    pragma(LDC_intrinsic, "ldc.bitop.vst")
        void volatileStore(uint* ptr, uint value);     /// ditto
    pragma(LDC_intrinsic, "ldc.bitop.vst")
        void volatileStore(ulong* ptr, ulong value);   /// ditto
}
else
{

ubyte  volatileLoad(ubyte * ptr);
ushort volatileLoad(ushort* ptr);  /// ditto
uint   volatileLoad(uint  * ptr);  /// ditto
ulong  volatileLoad(ulong * ptr);  /// ditto

void volatileStore(ubyte * ptr, ubyte  value);   /// ditto
void volatileStore(ushort* ptr, ushort value);   /// ditto
void volatileStore(uint  * ptr, uint   value);   /// ditto
void volatileStore(ulong * ptr, ulong  value);   /// ditto

} // !LDC

@system unittest
=======
deprecated("volatileLoad has been moved to core.volatile. Use core.volatile.volatileLoad instead.")
>>>>>>> e17e1c38
{
    public import core.volatile : volatileLoad;
}

deprecated("volatileStore has been moved to core.volatile. Use core.volatile.volatileStore instead.")
{
    public import core.volatile : volatileStore;
}


/**
 * Reverses the order of bits in a 32-bit integer.
 */
pragma(inline, true)
uint bitswap( uint x ) pure
{
    if (!__ctfe)
    {
        version (LDC)
        {
            static if (is(typeof(llvm_bitreverse(x))))
                return llvm_bitreverse(x);
        }
        else
        static if (is(typeof(asmBitswap32(x))))
            return asmBitswap32(x);
    }

    return softBitswap!uint(x);
}

unittest
{
    static void test(alias impl)()
    {
        assert (impl( 0x8000_0100 ) == 0x0080_0001);
        foreach (i; 0 .. 32)
            assert (impl(1 << i) == 1 << 32 - i - 1);
    }

    test!(bitswap)();
    test!(softBitswap!uint)();
    static if (is(typeof(asmBitswap32(0u))))
        test!(asmBitswap32)();

    // Make sure bitswap() is available at CTFE
    enum test_ctfe = bitswap(1U);
    assert(test_ctfe == (1U << 31));
}

/**
 * Reverses the order of bits in a 64-bit integer.
 */
pragma(inline, true)
ulong bitswap ( ulong x ) pure
{
    if (!__ctfe)
    {
        version (LDC)
        {
            static if (is(typeof(llvm_bitreverse(x))))
                return llvm_bitreverse(x);
        }
        else
        static if (is(typeof(asmBitswap64(x))))
            return asmBitswap64(x);
    }

    return softBitswap!ulong(x);
}

unittest
{
    static void test(alias impl)()
    {
        assert (impl( 0b1000000000000000000000010000000000000000100000000000000000000001)
            == 0b1000000000000000000000010000000000000000100000000000000000000001);
        assert (impl( 0b1110000000000000000000010000000000000000100000000000000000000001)
            == 0b1000000000000000000000010000000000000000100000000000000000000111);
        foreach (i; 0 .. 64)
            assert (impl(1UL << i) == 1UL << 64 - i - 1);
    }

    test!(bitswap)();
    test!(softBitswap!ulong)();
    static if (is(typeof(asmBitswap64(0uL))))
        test!(asmBitswap64)();

    // Make sure bitswap() is available at CTFE
    enum test_ctfe = bitswap(1UL);
    assert(test_ctfe == (1UL << 63));
}

private N softBitswap(N)(N x) pure
    if (is(N == uint) || is(N == ulong))
{
    // swap 1-bit pairs:
    enum mask1 = cast(N) 0x5555_5555_5555_5555L;
    x = ((x >> 1) & mask1) | ((x & mask1) << 1);
    // swap 2-bit pairs:
    enum mask2 = cast(N) 0x3333_3333_3333_3333L;
    x = ((x >> 2) & mask2) | ((x & mask2) << 2);
    // swap 4-bit pairs:
    enum mask4 = cast(N) 0x0F0F_0F0F_0F0F_0F0FL;
    x = ((x >> 4) & mask4) | ((x & mask4) << 4);

    // reverse the order of all bytes:
    x = bswap(x);

    return x;
}

version (AsmX86)
{
    private uint asmBitswap32(uint x) @trusted pure
    {
        asm pure nothrow @nogc { naked; }

        version (D_InlineAsm_X86_64)
        {
            version (Win64)
                asm pure nothrow @nogc { mov EAX, ECX; }
            else
                asm pure nothrow @nogc { mov EAX, EDI; }
        }

        asm pure nothrow @nogc
        {
            // Author: Tiago Gasiba.
            mov EDX, EAX;
            shr EAX, 1;
            and EDX, 0x5555_5555;
            and EAX, 0x5555_5555;
            shl EDX, 1;
            or  EAX, EDX;
            mov EDX, EAX;
            shr EAX, 2;
            and EDX, 0x3333_3333;
            and EAX, 0x3333_3333;
            shl EDX, 2;
            or  EAX, EDX;
            mov EDX, EAX;
            shr EAX, 4;
            and EDX, 0x0f0f_0f0f;
            and EAX, 0x0f0f_0f0f;
            shl EDX, 4;
            or  EAX, EDX;
            bswap EAX;
            ret;
        }
    }
}

version (LDC) {} else
version (D_InlineAsm_X86_64)
{
    private ulong asmBitswap64(ulong x) @trusted pure
    {
        asm pure nothrow @nogc { naked; }

        version (Win64)
            asm pure nothrow @nogc { mov RAX, RCX; }
        else
            asm pure nothrow @nogc { mov RAX, RDI; }

        asm pure nothrow @nogc
        {
            // Author: Tiago Gasiba.
            mov RDX, RAX;
            shr RAX, 1;
            mov RCX, 0x5555_5555_5555_5555L;
            and RDX, RCX;
            and RAX, RCX;
            shl RDX, 1;
            or  RAX, RDX;

            mov RDX, RAX;
            shr RAX, 2;
            mov RCX, 0x3333_3333_3333_3333L;
            and RDX, RCX;
            and RAX, RCX;
            shl RDX, 2;
            or  RAX, RDX;

            mov RDX, RAX;
            shr RAX, 4;
            mov RCX, 0x0f0f_0f0f_0f0f_0f0fL;
            and RDX, RCX;
            and RAX, RCX;
            shl RDX, 4;
            or  RAX, RDX;
            bswap RAX;
            ret;
        }
    }
}

/**
 *  Bitwise rotate `value` left (`rol`) or right (`ror`) by
 *  `count` bit positions.
 */
pure T rol(T)(const T value, const uint count)
    if (__traits(isIntegral, T) && __traits(isUnsigned, T))
{
    assert(count < 8 * T.sizeof);
    return cast(T) ((value << count) | (value >> (-count & (T.sizeof * 8 - 1))));
}
/// ditto
pure T ror(T)(const T value, const uint count)
    if (__traits(isIntegral, T) && __traits(isUnsigned, T))
{
    assert(count < 8 * T.sizeof);
    return cast(T) ((value >> count) | (value << (-count & (T.sizeof * 8 - 1))));
}
/// ditto
pure T rol(uint count, T)(const T value)
    if (__traits(isIntegral, T) && __traits(isUnsigned, T))
{
    static assert(count < 8 * T.sizeof);
    return cast(T) ((value << count) | (value >> (-count & (T.sizeof * 8 - 1))));
}
/// ditto
pure T ror(uint count, T)(const T value)
    if (__traits(isIntegral, T) && __traits(isUnsigned, T))
{
    static assert(count < 8 * T.sizeof);
    return cast(T) ((value >> count) | (value << (-count & (T.sizeof * 8 - 1))));
}

///
unittest
{
    ubyte a = 0b11110000U;
    ulong b = ~1UL;

    assert(rol(a, 1) == 0b11100001);
    assert(ror(a, 1) == 0b01111000);
    assert(rol(a, 3) == 0b10000111);
    assert(ror(a, 3) == 0b00011110);

    assert(rol(a, 0) == a);
    assert(ror(a, 0) == a);

    assert(rol(b, 63) == ~(1UL << 63));
    assert(ror(b, 63) == ~2UL);

    assert(rol!3(a) == 0b10000111);
    assert(ror!3(a) == 0b00011110);
}<|MERGE_RESOLUTION|>--- conflicted
+++ resolved
@@ -886,75 +886,7 @@
 }
 
 
-<<<<<<< HEAD
-/*************************************
- * Read/write value from/to the memory location indicated by ptr.
- *
- * These functions are recognized by the compiler, and calls to them are guaranteed
- * to not be removed (as dead assignment elimination or presumed to have no effect)
- * or reordered in the same thread.
- *
- * These reordering guarantees are only made with regards to other
- * operations done through these functions; the compiler is free to reorder regular
- * loads/stores with regards to loads/stores done through these functions.
- *
- * This is useful when dealing with memory-mapped I/O (MMIO) where a store can
- * have an effect other than just writing a value, or where sequential loads
- * with no intervening stores can retrieve
- * different values from the same location due to external stores to the location.
- *
- * These functions will, when possible, do the load/store as a single operation. In
- * general, this is possible when the size of the operation is less than or equal to
- * $(D (void*).sizeof), although some targets may support larger operations. If the
- * load/store cannot be done as a single operation, multiple smaller operations will be used.
- *
- * These are not to be conflated with atomic operations. They do not guarantee any
- * atomicity. This may be provided by coincidence as a result of the instructions
- * used on the target, but this should not be relied on for portable programs.
- * Further, no memory fences are implied by these functions.
- * They should not be used for communication between threads.
- * They may be used to guarantee a write or read cycle occurs at a specified address.
- */
-
-version (LDC)
-{
-    pragma(LDC_intrinsic, "ldc.bitop.vld")
-        ubyte volatileLoad(ubyte* ptr);
-    pragma(LDC_intrinsic, "ldc.bitop.vld")
-        ushort volatileLoad(ushort* ptr);  /// ditto
-    pragma(LDC_intrinsic, "ldc.bitop.vld")
-        uint volatileLoad(uint* ptr);      /// ditto
-    pragma(LDC_intrinsic, "ldc.bitop.vld")
-        ulong volatileLoad(ulong* ptr);    /// ditto
-
-    pragma(LDC_intrinsic, "ldc.bitop.vst")
-        void volatileStore(ubyte* ptr, ubyte value);   /// ditto
-    pragma(LDC_intrinsic, "ldc.bitop.vst")
-        void volatileStore(ushort* ptr, ushort value); /// ditto
-    pragma(LDC_intrinsic, "ldc.bitop.vst")
-        void volatileStore(uint* ptr, uint value);     /// ditto
-    pragma(LDC_intrinsic, "ldc.bitop.vst")
-        void volatileStore(ulong* ptr, ulong value);   /// ditto
-}
-else
-{
-
-ubyte  volatileLoad(ubyte * ptr);
-ushort volatileLoad(ushort* ptr);  /// ditto
-uint   volatileLoad(uint  * ptr);  /// ditto
-ulong  volatileLoad(ulong * ptr);  /// ditto
-
-void volatileStore(ubyte * ptr, ubyte  value);   /// ditto
-void volatileStore(ushort* ptr, ushort value);   /// ditto
-void volatileStore(uint  * ptr, uint   value);   /// ditto
-void volatileStore(ulong * ptr, ulong  value);   /// ditto
-
-} // !LDC
-
-@system unittest
-=======
 deprecated("volatileLoad has been moved to core.volatile. Use core.volatile.volatileLoad instead.")
->>>>>>> e17e1c38
 {
     public import core.volatile : volatileLoad;
 }
