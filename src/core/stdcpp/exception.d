--- conflicted
+++ resolved
@@ -50,11 +50,7 @@
     ///
     bool uncaught_exception() nothrow;
 }
-<<<<<<< HEAD
-else version (Posix) // LDC: was `CppRuntime_Gcc`
-=======
 else static if (__cplusplus == CppStdRevision.cpp17)
->>>>>>> f3932131
 {
     ///
     deprecated bool uncaught_exception() nothrow;
