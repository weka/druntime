--- conflicted
+++ resolved
@@ -74,13 +74,8 @@
 
     class type_info
     {
-<<<<<<< HEAD
     @nogc:
-        @weak // LDC
-        ~this() nothrow {}
-=======
         @weak ~this() nothrow {}
->>>>>>> cc1f5268
         //bool operator==(const type_info rhs) const;
         //bool operator!=(const type_info rhs) const;
         final bool before(const type_info rhs) const nothrow;
@@ -94,22 +89,14 @@
 
     class bad_cast : exception
     {
-<<<<<<< HEAD
         extern(D) this(const(char)* msg = "bad cast") @nogc nothrow { super(msg); }
-=======
-        this(const(char)* msg = "bad cast") @nogc nothrow { super(msg); }
         //virtual ~this();
->>>>>>> cc1f5268
     }
 
     class bad_typeid : exception
     {
-<<<<<<< HEAD
         extern(D) this(const(char)* msg = "bad typeid") @nogc nothrow { super(msg); }
-=======
-        this(const(char)* msg = "bad typeid") @nogc nothrow { super(msg); }
         //virtual ~this();
->>>>>>> cc1f5268
     }
 }
 else version (CppRuntime_Gcc)
@@ -124,15 +111,9 @@
     extern (C++, "std"):
     @nogc:
 
-<<<<<<< HEAD
-    abstract // LDC
-    class type_info
+    abstract class type_info
     {
     @nogc:
-=======
-    abstract class type_info
-    {
->>>>>>> cc1f5268
         @weak ~this() {}
         @weak final const(char)* name() const nothrow
         {
@@ -154,74 +135,22 @@
     protected:
         const(char)* _name;
 
-<<<<<<< HEAD
         extern(D) this(const(char)* name) { _name = name; }
-=======
-        this(const(char)* name) { _name = name; }
     }
 
     class bad_cast : exception
     {
-        this() nothrow {}
+    @nogc:
+        extern(D) this() nothrow {}
         //~this();
         @weak override const(char)* what() const nothrow { return "bad cast"; }
     }
 
     class bad_typeid : exception
     {
-        this() nothrow {}
-        //~this();
-        @weak override const(char)* what() const nothrow { return "bad typeid"; }
-    }
-}
-else version (CppRuntime_Clang)
-{
-    import core.stdcpp.exception;
-
-    extern (C++, "std"):
-    @nogc:
-
-    abstract class type_info
-    {
-        @weak ~this() {}
-        @weak final const(char)* name() const nothrow
-        {
-            return __type_name;
-        }
-        @weak final bool before(const type_info __arg) const nothrow
-        {
-            return __type_name < __arg.__type_name;
-        }
-        //bool operator==(const type_info) const;
-
-    protected:
-        const(char)* __type_name;
-
-        this(const(char)* __n) { __type_name = __n; }
->>>>>>> cc1f5268
-    }
-
-    class bad_cast : exception
-    {
-<<<<<<< HEAD
     @nogc:
         extern(D) this() nothrow {}
-=======
-        this() nothrow {}
         //~this();
->>>>>>> cc1f5268
-        @weak override const(char)* what() const nothrow { return "bad cast"; }
-    }
-
-    class bad_typeid : exception
-    {
-<<<<<<< HEAD
-    @nogc:
-        extern(D) this() nothrow {}
-=======
-        this() nothrow {}
-        //~this();
->>>>>>> cc1f5268
         @weak override const(char)* what() const nothrow { return "bad typeid"; }
     }
 }
