--- conflicted
+++ resolved
@@ -2194,14 +2194,7 @@
         status = sem_init( &suspendCount, 0, 0 );
         assert( status == 0 );
     }
-<<<<<<< HEAD
-    version (LDC)
-        _mainThreadStore[] = __traits(initSymbol, Thread)[];
-    else if (typeid(Thread).initializer.ptr)
-        _mainThreadStore[] = typeid(Thread).initializer[];
-=======
     _mainThreadStore[] = __traits(initSymbol, Thread)[];
->>>>>>> cc1f5268
     Thread.sm_main = attachThread((cast(Thread)_mainThreadStore.ptr).__ctor());
 }
 
