--- conflicted
+++ resolved
@@ -323,15 +323,13 @@
 pragma(inline, true)
 long subs(long x, long y, ref bool overflow)
 {
-<<<<<<< HEAD
     version(LDC)
     {
         if (__ctfe)
         {
             long r = cast(ulong)x - cast(ulong)y;
             if (x <  0 && y >= 0 && r >= 0 ||
-                x >= 0 && y <  0 && r <  0 ||
-                y == long.min)
+                x >= 0 && y <  0 && (r <  0 || y == long.min))
                 overflow = true;
             return r;
         }
@@ -346,18 +344,10 @@
     {
         long r = cast(ulong)x - cast(ulong)y;
         if (x <  0 && y >= 0 && r >= 0 ||
-            x >= 0 && y <  0 && r <  0 ||
-            y == long.min)
+            x >= 0 && y <  0 && (r <  0 || y == long.min))
             overflow = true;
         return r;
     }
-=======
-    long r = cast(ulong)x - cast(ulong)y;
-    if (x <  0 && y >= 0 && r >= 0 ||
-        x >= 0 && y <  0 && (r <  0 || y == long.min))
-        overflow = true;
-    return r;
->>>>>>> fdad9f50
 }
 
 unittest
@@ -607,13 +597,13 @@
 pragma(inline, true)
 long muls(long x, long y, ref bool overflow)
 {
-<<<<<<< HEAD
     version(LDC_HasNativeI64Mul)
     {
         if (__ctfe)
         {
             long r = cast(ulong)x * cast(ulong)y;
-            if (x && (r / x) != y)
+            enum not0or1 = ~1L;
+            if((x & not0or1) && ((r == y)? r : (r / x) != y))
                 overflow = true;
             return r;
         }
@@ -627,17 +617,11 @@
     else
     {
         long r = cast(ulong)x * cast(ulong)y;
-        if (x && (r / x) != y)
+        enum not0or1 = ~1L;
+        if((x & not0or1) && ((r == y)? r : (r / x) != y))
             overflow = true;
         return r;
     }
-=======
-    long r = cast(ulong)x * cast(ulong)y;
-    enum not0or1 = ~1L;
-    if((x & not0or1) && ((r == y)? r : (r / x) != y))
-        overflow = true;
-    return r;
->>>>>>> fdad9f50
 }
 
 unittest
