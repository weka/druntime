--- conflicted
+++ resolved
@@ -103,24 +103,8 @@
         " is abstract and it can't be emplaced");
 
     // Initialize the object in its pre-ctor state
-<<<<<<< HEAD
-    version (LDC)
-    {
-        () @trusted
-        {
-            const initializer = __traits(initSymbol, T);
-            (cast(void*) chunk)[0 .. initializer.length] = initializer[];
-        }();
-    }
-    else
-    {
-        enum classSize = __traits(classInstanceSize, T);
-        (() @trusted => (cast(void*) chunk)[0 .. classSize] = typeid(T).initializer[])();
-    }
-=======
     const initializer = __traits(initSymbol, T);
     (() @trusted { (cast(void*) chunk)[0 .. initializer.length] = initializer[]; })();
->>>>>>> cc1f5268
 
     static if (isInnerClass!T)
     {
@@ -2220,13 +2204,7 @@
             // If there are members that are nested structs, we must take care
             // not to erase any context pointers, so we might have to recurse
             static if (__traits(isZeroInit, T))
-<<<<<<< HEAD
-                () @trusted { memset(&source, 0, sz); }();
-            else version (LDC)
-                () @trusted { memcpy(&source, __traits(initSymbol, T).ptr, sz); }();
-=======
                 wipe(source);
->>>>>>> cc1f5268
             else
                 wipe(source, ref () @trusted { return *cast(immutable(T)*) __traits(initSymbol, T).ptr; } ());
         }
