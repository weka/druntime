include ../common.mak

TESTS=stderr_msg unittest_assert invalid_memory_operation unknown_gc static_dtor \
	  future_message rt_trap_exceptions_drt

ifeq ($(OS)-$(BUILD),linux-debug)
	TESTS+=line_trace long_backtrace_trunc rt_trap_exceptions
	LINE_TRACE_DFLAGS:=-L--export-dynamic
endif
ifeq ($(OS),linux)
	TESTS+=rt_trap_exceptions_drt_gdb
endif
ifeq ($(OS)-$(BUILD),freebsd-debug)
	TESTS+=line_trace long_backtrace_trunc
	LINE_TRACE_DFLAGS:=-L--export-dynamic
endif
ifeq ($(OS)-$(BUILD),dragonflybsd-debug)
	TESTS+=line_trace long_backtrace_trunc
	LINE_TRACE_DFLAGS:=-L--export-dynamic
endif
ifeq ($(OS)-$(BUILD),osx-debug)
	TESTS+=line_trace long_backtrace_trunc
	LINE_TRACE_DFLAGS:=
endif

<<<<<<< HEAD
ifneq (default,$(MODEL))
	MODEL_FLAG:=-m$(MODEL)
=======
ifeq ($(BUILD),debug)
	TESTS+=assert_fail
>>>>>>> 12cd054b
endif

DIFF:=diff
SED:=sed
GDB:=gdb

.PHONY: all clean
all: $(addprefix $(ROOT)/,$(addsuffix .done,$(TESTS)))

$(ROOT)/line_trace.done: $(ROOT)/line_trace
	@echo Testing line_trace
	$(QUIET)$(TIMELIMIT)$(ROOT)/line_trace $(RUN_ARGS) > $(ROOT)/line_trace.output
	# Use sed to canonicalize line_trace.output and compare against expected output in line_trace.exp
	$(QUIET)$(SED) "s/\[0x[0-9a-f]*\]/\[ADDR\]/g; s/scope //g; s/Nl//g" $(ROOT)/line_trace.output | $(DIFF) line_trace.exp -
	@rm -f $(ROOT)/line_trace.output
	@touch $@

$(ROOT)/long_backtrace_trunc.done: $(ROOT)/long_backtrace_trunc
	@echo Testing long_backtrace_trunc
	$(QUIET)$(TIMELIMIT)$(ROOT)/long_backtrace_trunc $(RUN_ARGS) > $(ROOT)/long_backtrace_trunc.output
	# Use sed to canonicalize long_backtrace_trunc.output and compare against expected output in long_backtrace_trunc.exp
	$(QUIET)$(SED) "s/\[0x[0-9a-f]*\]/\[ADDR\]/g; s/scope //g; s/Nl//g" $(ROOT)/long_backtrace_trunc.output | $(DIFF) long_backtrace_trunc.exp -
	@rm -f $(ROOT)/long_backtrace_trunc.output
	@touch $@

$(ROOT)/chain.done: $(ROOT)/chain
	@echo Testing chain
	$(QUIET)$(TIMELIMIT)$(ROOT)/chain $(RUN_ARGS) > $(ROOT)/chain.output
	@rm -f $(ROOT)/chain.output
	@touch $@

$(ROOT)/stderr_msg.done: STDERR_EXP="stderr_msg msg"
$(ROOT)/unittest_assert.done: STDERR_EXP="unittest_assert msg"
$(ROOT)/invalid_memory_operation.done: STDERR_EXP="InvalidMemoryOperationError"
$(ROOT)/unknown_gc.done: STDERR_EXP="'unknowngc'"
$(ROOT)/static_dtor.done: STDERR_EXP="dtor_called_more_than_once"
$(ROOT)/future_message.done: STDERR_EXP="exception I have a custom message. exception exception "
$(ROOT)/static_dtor.done: NEGATE=!
$(ROOT)/rt_trap_exceptions.done: STDERR_EXP="object.Exception@src/rt_trap_exceptions.d(12): this will abort"
$(ROOT)/rt_trap_exceptions.done: STDERR_EXP2="src/rt_trap_exceptions.d:8 main"
$(ROOT)/assert_fail.done: STDERR_EXP="success."
$(ROOT)/%.done: $(ROOT)/%
	@echo Testing $*
	$(NEGATE) $(QUIET)$(TIMELIMIT)$(ROOT)/$* $(RUN_ARGS) 2>&1 1>/dev/null | grep -qF $(STDERR_EXP)
	if [ ! -z $(STDERR_EXP2) ] ; then \
		$(NEGATE) $(QUIET)$(TIMELIMIT)$(ROOT)/$* $(RUN_ARGS) 2>&1 1>/dev/null | grep -qF $(STDERR_EXP2); \
	fi
	@touch $@

$(ROOT)/rt_trap_exceptions_drt.done: STDERR_EXP="uncaught exception\nobject.Exception@rt_trap_exceptions_drt.d(4): exception"
$(ROOT)/rt_trap_exceptions_drt.done: RUN_ARGS="--DRT-trapExceptions=0"
$(ROOT)/rt_trap_exceptions_drt.done: NEGATE=!


$(ROOT)/rt_trap_exceptions_drt_gdb.done: $(ROOT)/rt_trap_exceptions_drt
	@echo Testing rt_trap_exceptions_drt_gdb
	$(QUIET)$(TIMELIMIT) $(GDB) -ex 'set confirm off' -ex run -ex 'bt full' -ex q --args $< --DRT-trapExceptions=0 \
		> $(ROOT)/rt_trap_exceptions_drt_gdb.output 2>&1 || true
	cat $(ROOT)/rt_trap_exceptions_drt_gdb.output
	grep "in D main (args=...) at .*rt_trap_exceptions_drt.d:9" > /dev/null < $(ROOT)/rt_trap_exceptions_drt_gdb.output
	grep 'myLocal' > /dev/null < $(ROOT)/rt_trap_exceptions_drt_gdb.output
	! grep "No stack." > /dev/null < $(ROOT)/rt_trap_exceptions_drt_gdb.output
	@touch $@

# LDC: Make sure allocation intended to provoke exception is not elided.
$(ROOT)/invalid_memory_operation: DFLAGS+=-disable-gc2stack
$(ROOT)/unittest_assert: DFLAGS+=-unittest
$(ROOT)/line_trace: DFLAGS+=$(LINE_TRACE_DFLAGS)
$(ROOT)/rt_trap_exceptions_drt: DFLAGS+=-g
$(ROOT)/assert_fail: DFLAGS+=-checkaction=context
$(ROOT)/%: $(SRC)/%.d $(DMD) $(DRUNTIME)
	$(QUIET)$(DMD) $(DFLAGS) -of$@ $<

clean:
	rm -rf $(GENERATED)<|MERGE_RESOLUTION|>--- conflicted
+++ resolved
@@ -23,13 +23,8 @@
 	LINE_TRACE_DFLAGS:=
 endif
 
-<<<<<<< HEAD
-ifneq (default,$(MODEL))
-	MODEL_FLAG:=-m$(MODEL)
-=======
 ifeq ($(BUILD),debug)
 	TESTS+=assert_fail
->>>>>>> 12cd054b
 endif
 
 DIFF:=diff
